import pylab as py
import numpy as np
import matplotlib.mlab as mlab
from scipy.stats import chi2
import pdb

####################################################
# Code for making diagnostic plots for astrometry
# alignment
####################################################


def trans_positions(ref, ref_mat, starlist, starlist_mat, xlim=None, ylim=None):
    """
    Plot positions of stars in reference list and the transformed starlist,
    in reference list coordinates. Stars used in the transformation are
    highlighted.

    Parameters:
    ----------
    ref: astropy table
        Reference starlist, with standard column headers

    ref_mat: astropy table
        Reference starlist only containing matched stars that were used in the
        transformation. Standard column headers are assumed.

    starlist: astropy table
        Transformed starist with the reference starlist coordinates.
        Standard column headers are assumed

    starlist_mat: astropy table
        Transformed starlist only containing the matched stars used in
        the transformation. Standard column headers are assumed.

    xlim: None or list/array [xmin, xmax]
        If not None, sets the xmin and xmax limit of the plot

    ylim: None or list/array [ymin, ymax]
        If not None, sets the ymin and ymax limit of the plot    
    
    """
    py.figure(figsize=(10,10))
    py.clf()
    py.plot(ref['x'], ref['y'], 'g+', ms=5, label='Reference')
    py.plot(starlist['x'], starlist['y'], 'rx', ms=5, label='Label.dat')
    py.plot(ref_mat['x'], ref_mat['y'], color='skyblue', marker='s', ms=10, linestyle='None', label='Matched Reference')
    py.plot(starlist_mat['x'], starlist_mat['y'], color='darkblue', marker='s', ms=5, linestyle='None', label='Matched label.dat')
    py.xlabel('X position (Reference Coords)')
    py.ylabel('Y position (Reference Coords)')
    py.legend(numpoints=1)
    py.title('Label.dat Positions After Transformation')
    if xlim != None:
        py.axis([xlim[0], xlim[1], ylim[0], ylim[1]])
    py.savefig('Transformed_positions.png')

    return


def pos_diff_hist(ref_mat, starlist_mat, nbins=25, bin_width=None, xlim=None):
    """
    Plot histogram of position differences for the matched
    stars: reference - starlist

    Parameters:
    -----------
    ref_mat: astropy table
        Reference starlist only containing matched stars that were used in the
        transformation. Standard column headers are assumed.
        
    starlist_mat: astropy table
        Transformed starlist only containing the matched stars used in
        the transformation. Standard column headers are assumed. 

    nbins: int
        Number of bins used in histogram, regardless of data range. This is
        ignored if bin_width != None

    bin_width: None or float
        If float, sets the width of the bins used in the histogram. Will override
        nbins

    xlim: None or [xmin, xmax]
         If not none, set the X range of the plot
        
    """
    diff_x = ref_mat['x'] - starlist_mat['x']
    diff_y = ref_mat['y'] - starlist_mat['y']

    # Set the binning as per user input
    bins = nbins
    if bin_width != None:
        min_range = min([min(diff_x), min(diff_y)])
        max_range = max([max(diff_x), max(diff_y)])

        bins = np.arange(min_range, max_range+bin_width, bin_width)
    
    py.figure(figsize=(10,10))
    py.clf()
    py.hist(diff_x, histtype='step', bins=bins, color='blue', label='X')
    py.hist(diff_y, histtype='step', bins=bins, color='red', label='Y')
    py.xlabel('Reference Position - label.dat Position (reference coords)')
    py.ylabel('N stars')
    py.title('Position Differences for matched stars')
    if xlim != None:
        py.xlim([xlim[0], xlim[1]])
    py.legend()
    py.savefig('Positions_hist.png')

    return

def pos_diff_err_hist(ref_mat, starlist_mat, transform, nbins=25, bin_width=None, errs='both', xlim=None):
    """
    Plot histogram of position residuals / astrometric error for the matched
    stars: reference - starlist.

    Also calculates the reduced chi-square of the fit, annotates value on plot.

    Parameters:
    -----------
    ref_mat: astropy table
        Reference starlist only containing matched stars that were used in the
        transformation. Standard column headers are assumed.
        
    starlist_mat: astropy table
        Transformed starlist only containing the matched stars used in
        the transformation. Standard column headers are assumed.

    transform: transformation object
        Transformation object of final transform. Used in chi-square
        determination

    nbins: int
        Number of bins used in histogram, regardless of data range. This is
        ignored if bin_width != None

    bin_width: None or float
        If float, sets the width of the bins used in the histogram. Will override
        nbins

    errs: string; 'both', 'reference', or 'starlist'
        If both, add starlist errors in quadrature with reference errors.

        If reference, only consider reference errors. This should be used if the starlist
        does not have valid errors

        If starlist, only consider starlist errors. This should be used if the reference
        does not have valid errors

    xlim: None or [xmin, xmax] (default=None)
        If not None, set the min and max value of the X axis
        
    """
    diff_x = ref_mat['x'] - starlist_mat['x']
    diff_y = ref_mat['y'] - starlist_mat['y']

    # Set errors as per user input
    if errs == 'both':
        xerr = np.hypot(ref_mat['xe'], starlist_mat['xe'])
        yerr = np.hypot(ref_mat['ye'], starlist_mat['ye'])
    elif errs == 'reference':
        xerr = ref_mat['xe']
        yerr = ref_mat['ye']
    elif errs == 'starlist':
        xerr = starlist_mat['xe']
        yerr = starlist_mat['ye']
          
    # Calculate ratio between differences and the combined error. This is
    # what we will plot
    ratio_x = diff_x / xerr
    ratio_y = diff_y / yerr

    # For both X and Y, calculate chi-square. Combine arrays to get combined
    # chi-square
    chi_sq_x = diff_x**2. / xerr**2.
    chi_sq_y = diff_y**2. / yerr**2.

    chi_sq = np.append(chi_sq_x, chi_sq_y)
    
    # Calculate degrees of freedom in transformation
    num_mod_params = calc_nparam(transform)
    deg_freedom = len(chi_sq) - num_mod_params
    
    # Calculate reduced chi-square
    chi_sq_red = np.sum(chi_sq) / deg_freedom

    #-------------------------------------#
    # Plotting
    #-------------------------------------#
    
    # Set the binning as per user input
    bins = nbins
    if bin_width != None:
        min_range = min([min(ratio_x), min(ratio_y)])
        max_range = max([max(ratio_x), max(ratio_y)])

        bins = np.arange(min_range, max_range+bin_width, bin_width)
    
    py.figure(figsize=(10,10))
    py.clf()
    n_x, bins_x, p = py.hist(ratio_x, histtype='step', bins=bins, color='blue',
                             label='X', normed=True, linewidth=2)
    n_y, bins_y, p = py.hist(ratio_y, histtype='step', bins=bins, color='red',
                             label='Y', normed=True, linewidth=2)

    # Overplot a Gaussian, as well
    mean = 0
    sigma = 1
    x = np.arange(-6, 6, 0.1)
    py.plot(x, mlab.normpdf(x,mean,sigma), 'g-', linewidth=2)
    
    # Annotate reduced chi-sqared values in plot
    xstr = '$\chi^2_r$ = {0}'.format(np.round(chi_sq_red, decimals=3))
    py.annotate(xstr, xy=(0.3, 0.8), xycoords='figure fraction', color='black')

    py.xlabel('(Ref Pos - label.dat Pos) / Ast. Error')
    py.ylabel('N stars')
    py.title('Position Diff/Errs for matched stars')
    if xlim != None:
        py.xlim([xlim[0], xlim[1]])
    py.legend()
    py.savefig('Positions_err_ratio_hist.png')

    return


def mag_diff_hist(ref_mat, starlist_mat, bins=25):
    """
    Plot histogram of mag differences for the matched
    stars: reference - starlist

    Parameters:
    -----------
    ref_mat: astropy table
        Reference starlist only containing matched stars that were used in the
        transformation. Standard column headers are assumed.
        
    starlist_mat: astropy table
        Transformed starlist only containing the matched stars used in
        the transformation. Standard column headers are assumed.         

    """
    diff_m = ref_mat['m'] - starlist_mat['m']

    py.figure(figsize=(10,10))
    py.clf()
    py.hist(diff_m, bins=bins)
    py.xlabel('Reference Mag - label.dat Mag')
    py.ylabel('N stars')
    py.title('Magnitude Difference for matched stars')
    py.savefig('Magnitude_hist.png')

    return

def pos_diff_quiver(ref_mat, starlist_mat, qscale=10, keyLength=0.2, xlim=None, ylim=None,
                    outlier_reject=None):
    """
    Plot histogram of position differences for the matched
    stars: reference - starlist

    Parameters:
    -----------
    ref_mat: astropy table
        Reference starlist only containing matched stars that were used in the
        transformation. Standard column headers are assumed.
        
    starlist_mat: astropy table
        Transformed starlist only containing the matched stars used in
        the transformation. Standard column headers are assumed.

    qscale: int (default=10)
        Scale parameter for the quiver plot. Lower the number, bigger the scale

    keyLength: float (default=0.2)
        Key length parameter for quiver plot, in reference units.

    xlim: None or list/array [xmin, xmax]
        If not None, sets the xmin and xmax limit of the plot

    ylim: None or list/array [ymin, ymax]
        If not None, sets the ymin and ymax limit of the plot

    outlier_reject: None or float
        If float, ignore any star with a combined position difference larger than
        the float. difference = np.hypot(diff_x, diff_y). This value needs to be
        in reference units

    """
    diff_x = ref_mat['x'] - starlist_mat['x']
    diff_y = ref_mat['y'] - starlist_mat['y']

    # Add own reference quiver arrow to end of array, since actual one is broken
    # This will be in lower left portion of plot
    diff_x = np.array(diff_x)
    diff_y = np.array(diff_y)
    xpos = np.array(ref_mat['x'])
    ypos = np.array(ref_mat['y'])

    # Apply outlier_reject criteria, if desired
    if outlier_reject != None:
        difference = np.hypot(diff_x, diff_y)
        good = np.where(difference < outlier_reject)

        diff_x = diff_x[good]
        diff_y = diff_y[good]
        xpos = xpos[good]
        ypos = ypos[good]
        
        
    # Due to quiver silliness I need to add this twice
    xpos = np.append(xpos, max(xpos))
    xpos = np.append(xpos, max(xpos))
    ypos = np.append(ypos, min(ypos))
    ypos = np.append(ypos, min(ypos))
    diff_x = np.append(diff_x, keyLength*-1.0)
    diff_x = np.append(diff_x, keyLength*-1.0)
    diff_y = np.append(diff_y, 0)
    diff_y = np.append(diff_y, 0)

    s = len(xpos)
    
    py.figure(figsize=(10,10))
    py.clf()
    q = py.quiver(xpos, ypos, diff_x, diff_y, scale=qscale)
    fmt = '{0} ref units'.format(keyLength)
    py.quiverkey(q, 0.2, 0.92, keyLength, fmt, coordinates='figure', color='black')
    # Make our reference arrow a different color
    q2 = py.quiver(xpos[s-2:s], ypos[s-2:s], diff_x[s-2:s], diff_y[s-2:s], scale=qscale, color='red')
    # Annotate our reference quiver arrow
    py.annotate(fmt, xy=(xpos[-1]-2, ypos[-1]+0.5), color='red')
    py.xlabel('X Position (Reference coords)')
    py.ylabel('Y Position (Reference coords)')
    py.title('Reference - Transformed label.dat positions')
    if xlim != None:
        py.axis([xlim[0], ylim[1], ylim[0], ylim[1]])
    py.savefig('Positions_quiver.png')

    return

def vpd(ref, starlist_trans, vxlim, vylim):
    """
    Plot the VPD of the reference starlist and the transformed starlist.
    If all went well, both should be in the same frame.

    Note: we need velocities in both starlists in order for this
    to work.

    Parameters:
    ----------
    ref: astropy table
        Reference starlist which contains velocity info. Standard column
        names are assumed

    starlist_trans: astropy table
        Transformed starlist which also contains velocity info. Standard
        column names are assumed.

    vxlim: None or list/array [vxmin, vxmax]
        If not None, sets the vxmin and vxmax limit of the plot

    vylim: None or list/array [vymin, vymax]
        If not None, sets the vymin and vymax limit of the plot  
    """
    # Extract velocities
    ref_vx = ref['vx']
    ref_vy = ref['vy']
    trans_vx = starlist_trans['vx']
    trans_vy = starlist_trans['vy']

    py.figure(figsize=(10,10))
    py.clf()
    py.plot(trans_vx, trans_vy, 'k.', ms=8, label='Transformed', alpha=0.4)
    py.plot(ref_vx, ref_vy, 'r.', ms=8, label='Reference', alpha=0.4)
    py.xlabel('Vx (Reference units)')
    py.ylabel('Vy (Reference units)')
    if vxlim != None:
        py.axis([vxlim[0], vylim[1], vylim[0], vylim[1]])
    py.title('Reference and Transformed Proper Motions')
    py.legend()
    py.savefig('Transformed_velocities.png')

    return

def vel_diff_err_hist(ref_mat, starlist_mat, nbins=25, bin_width=None, vxlim=None, vylim=None):
    """
    Plot the distributions of the velocity differences between the reference list
    and the transformed starlist, realtive to the velocity errors. We assume that
    both lists have velocities and velocity errors

    Paramters:
    ----------
    ref_mat: astropy table
         Reference starlist, with velocities

    starlist_mat: astropy table
         Transformed starlist, with velocities

    nbins: int
        Number of bins used in histogram, regardless of data range. This is
        ignored if bin_width != None

    bin_width: None or float
        If float, sets the width of the bins used in the histograms. Will override
        nbins
        
    vxlim: None or [vx_min, vx_max]
        If not none, set the X axis of the Vx plot by defining the minimum
        and maximum values

    vylim: None or [vy_min, vy_max]
        If not none, set the Y axis of the Vy plot by defining the minimum
        and maximum values
    """
    # Will produce 2-panel plot: Vx resid and Vy resid
    diff_vx = ref_mat['vx'] - starlist_mat['vx']
    diff_vy = ref_mat['vy'] - starlist_mat['vy']
    
    vx_err = np.hypot(ref_mat['vxe'], starlist_mat['vxe'])
    vy_err = np.hypot(ref_mat['vye'], starlist_mat['vye'])

    ratio_vx = diff_vx / vx_err
    ratio_vy = diff_vy / vy_err

    # Set the binning as per user input
    xbins = nbins
    ybins = nbins
    if bin_width != None:
        xbins = np.arange(min(ratio_vx), max(ratio_vx)+bin_width, bin_width)
        ybins = np.arange(min(ratio_vy), max(ratio_vy)+bin_width, bin_width)

    # Parameters for a Gaussian to be overplotted on each
    mean = 0
    sigma = 1
    x = np.arange(-6, 6, 0.1)
        
    py.figure(figsize=(20,10))
    py.subplot(121)
    py.subplots_adjust(left=0.1)
    py.hist(ratio_vx, bins=xbins, histtype='step', color='black', normed=True,
            linewidth=2)
    py.plot(x, mlab.normpdf(x,mean,sigma), 'r-', linewidth=2)
    py.xlabel('(Ref Vx - Trans Vx) / Vxe')
    py.ylabel('N_stars')
    py.title('Vx Residuals, Matched')
    if vxlim != None:
        py.xlim([vxlim[0], vxlim[1]])
    py.subplot(122)
    py.hist(ratio_vy, bins=ybins, histtype='step', color='black', normed=True,
            linewidth=2)
    py.plot(x, mlab.normpdf(x,mean,sigma), 'r-', linewidth=2)
    py.xlabel('(Ref Vy - Trans Vy) / Vye')
    py.ylabel('N_stars')
    py.title('Vy Residuals, Matched')
    if vylim != None:
        py.xlim([vylim[0], vylim[1]])
    py.savefig('Vel_err_ratio_dist.png')

    return
<<<<<<< HEAD

def pos_chi_square_dist(ref_mat, starlist_mat, transformation, nbins=25, bin_width=None, errs='both'):
    """
    Plot the chi-square difference between the transformed and reference
    positions. Compare to the expected chi-square distribution.

    Also calculate reduced chi-square value for the entire fit,
    put on plot.

    Parameters:
    -----------
    ref_mat: astropy table
        Reference starlist only containing matched stars that were used in the
        transformation. Standard column headers are assumed.
        
    starlist_mat: astropy table
        Transformed starlist only containing the matched stars used in
        the transformation. Standard column headers are assumed.

    transform: transformation object
        Transformation object of final transform

    nbins: int
        Number of bins used in histogram, regardless of data range. This is
        ignored if bin_width != None

    bin_width: None or float
        If float, sets the width of the bins used in the histogram. Will override
        nbins

    errs: string; 'both', 'reference', or 'starlist'
        If both, add starlist errors in quadrature with reference errors.

        If reference, only consider reference errors. This should be used if the starlist
        does not have valid errors

        If starlist, only consider starlist errors. This should be used if the reference
        does not have valid errors
    """
    diff_x = starlist_mat['x'] - ref_mat['x'] 
    diff_y = starlist_mat['y'] - ref_mat['y']

    # Set errors as per user input
    if errs == 'both':
        xerr = np.hypot(ref_mat['xe'], starlist_mat['xe'])
        yerr = np.hypot(ref_mat['ye'], starlist_mat['ye'])
    elif errs == 'reference':
        xerr = ref_mat['xe']
        yerr = ref_mat['ye']
    elif errs == 'starlist':
        xerr = starlist_mat['xe']
        yerr = starlist_mat['ye']

    # For both X and Y, calculate chi-square. Combine arrays to get combined
    # chi-square
    chi_sq_x = diff_x**2. / xerr**2.
    chi_sq_y = diff_y**2. / yerr**2.

    chi_sq = np.append(chi_sq_x, chi_sq_y)
    
    # Calculate degrees of freedom in transformation
    num_mod_params = calc_nparam(transformation)
    deg_freedom = len(chi_sq) - num_mod_params
    
    # Calculate reduced chi-square
    chi_sq_red = chi_sq / deg_freedom

    #-------------------------------------------#
    # Plotting: plot distribution of chi-square
    # values along with distribution we would
    # expect
    #-------------------------------------------#
    # Set the binning as per user input
    bins = nbins
    if bin_width != None:
        min_range = min(chi_sq)
        max_range = max(chi_sq)

        bins = np.arange(min_range, max_range+bin_width, bin_width)
    
    py.figure(figsize=(10,10))
    py.clf()
    n_x, bins_x, p = py.hist(chi_sq, histtype='step', bins=bins, color='black',
                             label='Transformation', normed=True, linewidth=2)
    # Overplot the expected chi-square distribution
    chi_pred = chi2.pdf(bins_x, deg_freedom)
    py.plot(n_x, chi_pred, 'r-', linewidth=2, label='Expected')

    # Annotate reduced chi-sqared values in plot
    xstr = '$\chi^2_r$ = {0}'.format(np.round(chi_sq_red, decimals=3))
    py.annotate(xstr, xy=(0.3, 0.8), xycoords='figure fraction', color='black')
    py.xlabel(r'$\chi^2$')
    py.ylabel('N stars (normalized)')
    py.title(r'$\chi^2 Distribution of Transformation')
    py.legend()
    py.savefig('Positions_chi_square.png')

    return

def calc_nparam(transform):
=======
        
def calc_nparam(transformation):
>>>>>>> d303af25
    """
    calculate the degree of freedom for a transformation
    """
    # Read transformation: Extract X, Y coefficients from transform
    if transformation.__class__.__name__ == 'four_paramNW':
        npara = 4
    elif transformation.__class__.__name__ == 'PolyTransform':
        order = transformation.order
        npara = (order+1) * (order+2) 

    return npara<|MERGE_RESOLUTION|>--- conflicted
+++ resolved
@@ -456,111 +456,8 @@
     py.savefig('Vel_err_ratio_dist.png')
 
     return
-<<<<<<< HEAD
-
-def pos_chi_square_dist(ref_mat, starlist_mat, transformation, nbins=25, bin_width=None, errs='both'):
-    """
-    Plot the chi-square difference between the transformed and reference
-    positions. Compare to the expected chi-square distribution.
-
-    Also calculate reduced chi-square value for the entire fit,
-    put on plot.
-
-    Parameters:
-    -----------
-    ref_mat: astropy table
-        Reference starlist only containing matched stars that were used in the
-        transformation. Standard column headers are assumed.
-        
-    starlist_mat: astropy table
-        Transformed starlist only containing the matched stars used in
-        the transformation. Standard column headers are assumed.
-
-    transform: transformation object
-        Transformation object of final transform
-
-    nbins: int
-        Number of bins used in histogram, regardless of data range. This is
-        ignored if bin_width != None
-
-    bin_width: None or float
-        If float, sets the width of the bins used in the histogram. Will override
-        nbins
-
-    errs: string; 'both', 'reference', or 'starlist'
-        If both, add starlist errors in quadrature with reference errors.
-
-        If reference, only consider reference errors. This should be used if the starlist
-        does not have valid errors
-
-        If starlist, only consider starlist errors. This should be used if the reference
-        does not have valid errors
-    """
-    diff_x = starlist_mat['x'] - ref_mat['x'] 
-    diff_y = starlist_mat['y'] - ref_mat['y']
-
-    # Set errors as per user input
-    if errs == 'both':
-        xerr = np.hypot(ref_mat['xe'], starlist_mat['xe'])
-        yerr = np.hypot(ref_mat['ye'], starlist_mat['ye'])
-    elif errs == 'reference':
-        xerr = ref_mat['xe']
-        yerr = ref_mat['ye']
-    elif errs == 'starlist':
-        xerr = starlist_mat['xe']
-        yerr = starlist_mat['ye']
-
-    # For both X and Y, calculate chi-square. Combine arrays to get combined
-    # chi-square
-    chi_sq_x = diff_x**2. / xerr**2.
-    chi_sq_y = diff_y**2. / yerr**2.
-
-    chi_sq = np.append(chi_sq_x, chi_sq_y)
-    
-    # Calculate degrees of freedom in transformation
-    num_mod_params = calc_nparam(transformation)
-    deg_freedom = len(chi_sq) - num_mod_params
-    
-    # Calculate reduced chi-square
-    chi_sq_red = chi_sq / deg_freedom
-
-    #-------------------------------------------#
-    # Plotting: plot distribution of chi-square
-    # values along with distribution we would
-    # expect
-    #-------------------------------------------#
-    # Set the binning as per user input
-    bins = nbins
-    if bin_width != None:
-        min_range = min(chi_sq)
-        max_range = max(chi_sq)
-
-        bins = np.arange(min_range, max_range+bin_width, bin_width)
-    
-    py.figure(figsize=(10,10))
-    py.clf()
-    n_x, bins_x, p = py.hist(chi_sq, histtype='step', bins=bins, color='black',
-                             label='Transformation', normed=True, linewidth=2)
-    # Overplot the expected chi-square distribution
-    chi_pred = chi2.pdf(bins_x, deg_freedom)
-    py.plot(n_x, chi_pred, 'r-', linewidth=2, label='Expected')
-
-    # Annotate reduced chi-sqared values in plot
-    xstr = '$\chi^2_r$ = {0}'.format(np.round(chi_sq_red, decimals=3))
-    py.annotate(xstr, xy=(0.3, 0.8), xycoords='figure fraction', color='black')
-    py.xlabel(r'$\chi^2$')
-    py.ylabel('N stars (normalized)')
-    py.title(r'$\chi^2 Distribution of Transformation')
-    py.legend()
-    py.savefig('Positions_chi_square.png')
-
-    return
-
-def calc_nparam(transform):
-=======
         
 def calc_nparam(transformation):
->>>>>>> d303af25
     """
     calculate the degree of freedom for a transformation
     """
