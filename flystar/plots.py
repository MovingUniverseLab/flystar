from . import analysis
import pylab as py
import pylab as plt
import numpy as np
import matplotlib.mlab as mlab
import matplotlib
from matplotlib import colors
import matplotlib.cm as cm
from scipy.stats import chi2
from scipy.optimize import curve_fit
import pdb
import math
import astropy
from astropy.io import ascii

####################################################
# Code for making diagnostic plots for astrometry
# alignment
####################################################


def trans_positions(ref, ref_mat, starlist, starlist_mat, xlim=None, ylim=None, fileName=None, 
                    root='./'):
    """
    Plot positions of stars in reference list and the transformed starlist,
    in reference list coordinates. Stars used in the transformation are
    highlighted.

    Parameters:
    ----------
    ref: astropy table
        Reference starlist, with standard column headers

    ref_mat: astropy table
        Reference starlist only containing matched stars that were used in the
        transformation. Standard column headers are assumed.

    starlist: astropy table
        Transformed starist with the reference starlist coordinates.
        Standard column headers are assumed

    starlist_mat: astropy table
        Transformed starlist only containing the matched stars used in
        the transformation. Standard column headers are assumed.

    xlim: None or list/array [xmin, xmax]
        If not None, sets the xmin and xmax limit of the plot

    ylim: None or list/array [ymin, ymax]
        If not None, sets the ymin and ymax limit of the plot    
    
    """
    py.figure(figsize=(10,10))
    py.clf()
    py.plot(ref['x'], ref['y'], 'g+', ms=5, label='Reference')
    py.plot(starlist['x'], starlist['y'], 'rx', ms=5, label='starlist')
    py.plot(ref_mat['x'], ref_mat['y'], color='skyblue', marker='s', ms=10, alpha=0.3,
                linestyle='None', label='Matched Reference')
    py.plot(starlist_mat['x'], starlist_mat['y'], color='darkblue', marker='s', ms=5, alpha=0.3,
                linestyle='None', label='Matched starlist')
    py.xlabel('X position (Reference Coords)')
    py.ylabel('Y position (Reference Coords)')
    py.legend(numpoints=1)
    py.title('Label.dat Positions After Transformation')
    if xlim != None:
        py.axis([xlim[0], xlim[1], ylim[0], ylim[1]])
    py.axis('equal')
    if fileName!=None:
        #py.savefig(root + fileName[3:8] + 'Transformed_positions_' + '.png')
        py.savefig(root + 'Transformed_positions_{0}'.format(fileName) + '.png')
    else:
        py.savefig(root + 'Transformed_positions.png')
    py.close()
    return


def pos_diff_hist(ref_mat, starlist_mat, nbins=25, bin_width=None, xlim=None, fileName=None, root='./'):
    """
    Plot histogram of position differences for the matched
    stars: reference - starlist

    Parameters:
    -----------
    ref_mat: astropy table
        Reference starlist only containing matched stars that were used in the
        transformation. Standard column headers are assumed.
        
    starlist_mat: astropy table
        Transformed starlist only containing the matched stars used in
        the transformation. Standard column headers are assumed. 

    nbins: int
        Number of bins used in histogram, regardless of data range. This is
        ignored if bin_width != None

    bin_width: None or float
        If float, sets the width of the bins used in the histogram. Will override
        nbins

    xlim: None or [xmin, xmax]
         If not none, set the X range of the plot
        
    """
    diff_x = ref_mat['x'] - starlist_mat['x']
    diff_y = ref_mat['y'] - starlist_mat['y']

    # Set the binning as per user input
    bins = nbins
    if bin_width != None:
        min_range = min([min(diff_x), min(diff_y)])
        max_range = max([max(diff_x), max(diff_y)])

        bins = np.arange(min_range, max_range+bin_width, bin_width)
    
    py.figure(figsize=(10,10))
    py.clf()
    py.hist(diff_x, histtype='step', bins=bins, color='blue', label='X')
    py.hist(diff_y, histtype='step', bins=bins, color='red', label='Y')
    py.xlabel('Reference Position - starlist Position')
    py.ylabel('N stars')
    py.title('Position Differences for matched stars')
    if xlim != None:
        py.xlim([xlim[0], xlim[1]])
    py.legend()
    if fileName != None:
        py.savefig(root + fileName[3:8] + 'Positions_hist_' + '.png')
    else:
        py.savefig(root + 'Positions_hist.png')

    py.close()
    return

def pos_diff_err_hist(ref_mat, starlist_mat, transform, nbins=25, bin_width=None, errs='both', xlim=None,
                      outlier=10, fileName=None, root='./'):
    """
    Plot histogram of position residuals / astrometric error for the matched
    stars: reference - starlist.

    Also calculates the reduced chi-square of the fit, annotates value on plot.
    Calculate this reduced chi-square both including and excluding outliers,
    which we identify as > +/- <outlier> sigma away from 0

    Parameters:
    -----------
    ref_mat: astropy table
        Reference starlist only containing matched stars that were used in the
        transformation. Standard column headers are assumed.
        
    starlist_mat: astropy table
        Transformed starlist only containing the matched stars used in
        the transformation. Standard column headers are assumed.

    transform: transformation object
        Transformation object of final transform. Used in chi-square
        determination

    nbins: int
        Number of bins used in histogram, regardless of data range. This is
        ignored if bin_width != None

    bin_width: None or float
        If float, sets the width of the bins used in the histogram. Will override
        nbins

    errs: string; 'both', 'reference', or 'starlist'
        If both, add starlist errors in quadrature with reference errors.

        If reference, only consider reference errors. This should be used if the starlist
        does not have valid errors

        If starlist, only consider starlist errors. This should be used if the reference
        does not have valid errors

    xlim: None or [xmin, xmax] (default=None)
        If not None, set the min and max value of the X axis

    outlier: float (default = 10)
        Defines how many sigma away from 0 a star must be in order to be considered
        an outlier. 
        
    """
    diff_x = ref_mat['x'] - starlist_mat['x']
    diff_y = ref_mat['y'] - starlist_mat['y']

    # Set errors as per user input
    if errs == 'both':
        xerr = np.hypot(ref_mat['xe'], starlist_mat['xe'])
        yerr = np.hypot(ref_mat['ye'], starlist_mat['ye'])
    elif errs == 'reference':
        xerr = ref_mat['xe']
        yerr = ref_mat['ye']
    elif errs == 'starlist':
        xerr = starlist_mat['xe']
        yerr = starlist_mat['ye']
          
    # Calculate ratio between differences and the combined error. This is
    # what we will plot
    ratio_x = diff_x / xerr
    ratio_y = diff_y / yerr

    # Identify non-outliers, within +/- <outlier> sigma away from 0
    good = np.where( (np.abs(ratio_x) < outlier) & (np.abs(ratio_y) < outlier) )
    
    """
    # For both X and Y, calculate chi-square. Combine arrays to get combined
    # chi-square
    chi_sq_x = diff_x**2. / xerr**2.
    chi_sq_y = diff_y**2. / yerr**2.

    chi_sq = np.append(chi_sq_x, chi_sq_y)
    
    # Calculate degrees of freedom in transformation
    num_mod_params = calc_nparam(transform)
    deg_freedom = len(chi_sq) - num_mod_params
    
    # Calculate reduced chi-square
    chi_sq_red = np.sum(chi_sq) / deg_freedom
    """
    # Chi-square analysis for all stars, including outliers
    chi_sq, chi_sq_red, deg_freedom = analysis.calc_chi2(ref_mat, starlist_mat,
                                                        transform, errs=errs)
    # Chi-square analysis for only non-outlier stars
    chi_sq_good, chi_sq_red_good, deg_freedom_good = analysis.calc_chi2(ref_mat[good],
                                                                   starlist_mat[good],
                                                                   transform,
                                                                   errs=errs)
    
    num_mod_params = analysis.calc_nparam(transform)

    #-------------------------------------------#
    # Plotting
    #-------------------------------------------#
    
    # Set the binning as per user input
    bins = nbins
    if bin_width != None:
        min_range = min([min(ratio_x), min(ratio_y)])
        max_range = max([max(ratio_x), max(ratio_y)])

        bins = np.arange(min_range, max_range+bin_width, bin_width)
    
    py.figure(figsize=(10,10))
    py.clf()
    n_x, bins_x, p = py.hist(ratio_x, histtype='step', bins=bins, color='blue',
                             label='X', normed=True, linewidth=2)
    n_y, bins_y, p = py.hist(ratio_y, histtype='step', bins=bins, color='red',
                             label='Y', normed=True, linewidth=2)

    # Overplot a Gaussian, as well
    mean = 0
    sigma = 1
    x = np.arange(-6, 6, 0.1)
    py.plot(x, mlab.normpdf(x,mean,sigma), 'g-', linewidth=2)
    
    # Annotate reduced chi-sqared values in plot: with outliers
    xstr = '$\chi^2_r$ = {0}'.format(np.round(chi_sq_red, decimals=3))
    py.annotate(xstr, xy=(0.3, 0.77), xycoords='figure fraction', color='black')
    txt = r'$\nu$ = 2*{0} - {1} = {2}'.format(len(diff_x), num_mod_params,
                                                 deg_freedom)
    py.annotate(txt, xy=(0.25,0.74), xycoords='figure fraction', color='black')
    xstr2 = 'With Outliers'
    xstr3 = '{0} with +/- {1}+ sigma'.format(len(ratio_x) - len(good[0]), outlier)
    py.annotate(xstr2, xy=(0.29, 0.83), xycoords='figure fraction', color='black')
    py.annotate(xstr3, xy=(0.25, 0.80), xycoords='figure fraction', color='black')
    
    # Annotate reduced chi-sqared values in plot: without outliers
    xstr = '$\chi^2_r$ = {0}'.format(np.round(chi_sq_red_good, decimals=3))
    py.annotate(xstr, xy=(0.7, 0.8), xycoords='figure fraction', color='black')
    txt = r'$\nu$ = 2*{0} - {1} = {2}'.format(len(good[0]), num_mod_params,
                                                 deg_freedom_good)
    py.annotate(txt, xy=(0.65,0.77), xycoords='figure fraction', color='black')
    xstr2 = 'Without Outliers'
    py.annotate(xstr2, xy=(0.67, 0.83), xycoords='figure fraction', color='black')
    
    py.xlabel('(Ref Pos - TransStarlist Pos) / Ast. Error')
    py.ylabel('N stars (normalized)')
    py.title('Position Residuals for Matched Stars')
    if xlim != None:
        py.xlim([xlim[0], xlim[1]])
    py.legend()
    if fileName != None:
        py.savefig(root + fileName[3:8] + 'Positions_err_ratio_hist_' + '.png')
    else:
        py.savefig(root + 'Positions_err_ratio_hist.png')

    py.close()
    return


def mag_diff_hist(ref_mat, starlist_mat, bins=25, fileName=None, root='./'):
    """
    Plot histogram of mag differences for the matched
    stars: reference - starlist

    Parameters:
    -----------
    ref_mat: astropy table
        Reference starlist only containing matched stars that were used in the
        transformation. Standard column headers are assumed.
        
    starlist_mat: astropy table
        Transformed starlist only containing the matched stars used in
        the transformation. Standard column headers are assumed.         

    """
    diff_m = ref_mat['m'] - starlist_mat['m']

    # Deal with nans so it doesn't crash the code. Set to -99
    bad = np.isnan(diff_m)
    bad2 = np.where(bad == True)
    diff_m = np.delete(diff_m, bad2)
 
    py.figure(figsize=(10,10))
    py.clf()
    py.hist(diff_m, bins=bins)
    py.xlabel('Reference Mag - TransStarlist Mag')
    py.ylabel('N stars')
    py.title('Magnitude Difference for matched stars')
    if fileName != None:
        py.savefig(root + fileName[3:8] + 'Magnitude_hist_' + '.png')
    else:
        py.savefig(root + 'Magnitude_hist.png')

    py.close()
    return

def pos_diff_quiver(ref_mat, starlist_mat, qscale=10, keyLength=0.2, xlim=None, ylim=None,
                    outlier_reject=None, sigma=False, fileName=None, root='./'):
    """
    Quiver plot of position differences for the matched
    stars: reference - starlist

    Parameters:
    -----------
    ref_mat: astropy table
        Reference starlist only containing matched stars that were used in the
        transformation. Standard column headers are assumed.
        
    starlist_mat: astropy table
        Transformed starlist only containing the matched stars used in
        the transformation. Standard column headers are assumed.

    qscale: int (default=10)
        Scale parameter for the quiver plot. Lower the number, bigger the scale

    keyLength: float (default=0.2)
        Key length parameter for quiver plot, in reference units.

    xlim: None or list/array [xmin, xmax]
        If not None, sets the xmin and xmax limit of the plot

    ylim: None or list/array [ymin, ymax]
        If not None, sets the ymin and ymax limit of the plot

    outlier_reject: None or float
        If float, ignore any star with a combined position difference larger than
        the float. difference = np.hypot(diff_x, diff_y). This value needs to be
        in reference units

    sigma = boolean
        If true, plot position differences divided by reference position error,
        rather than just the position difference
    """
    diff_x = ref_mat['x'] - starlist_mat['x']
    diff_y = ref_mat['y'] - starlist_mat['y']

    # Add own reference quiver arrow to end of array, since actual one is broken
    # This will be in lower left portion of plot
    diff_x = np.array(diff_x)
    diff_y = np.array(diff_y)
    xpos = np.array(ref_mat['x'])
    ypos = np.array(ref_mat['y'])

    # Apply outlier_reject criteria, if desired
    if outlier_reject != None:
        difference = np.hypot(diff_x, diff_y)
        good = np.where(difference < outlier_reject)

        diff_x = diff_x[good]
        diff_y = diff_y[good]
        xpos = xpos[good]
        ypos = ypos[good]
        

    # Divide differences by reference error, if desired
    if sigma:
        xerr = ref_mat['xe']
        yerr = ref_mat['ye']

        diff_x /= xerr
        diff_y /= yerr

    # Due to quiver silliness I need to add this twice
    xpos = np.append(xpos, max(xpos))
    xpos = np.append(xpos, max(xpos))
    ypos = np.append(ypos, min(ypos))
    ypos = np.append(ypos, min(ypos))
    diff_x = np.append(diff_x, keyLength*-1.0)
    diff_x = np.append(diff_x, keyLength*-1.0)
    diff_y = np.append(diff_y, 0)
    diff_y = np.append(diff_y, 0)

    s = len(xpos)
    
    py.figure(figsize=(10,10))
    py.clf()
    q = py.quiver(xpos, ypos, diff_x, diff_y, scale=qscale)
    fmt = '{0} ref units'.format(keyLength)
    #py.quiverkey(q, 0.2, 0.92, keyLength, fmt, coordinates='figure', color='black')
    # Make our reference arrow a different color
    q2 = py.quiver(xpos[s-2:s], ypos[s-2:s], diff_x[s-2:s], diff_y[s-2:s], scale=qscale, color='red')
    # Annotate our reference quiver arrow
    py.annotate(fmt, xy=(xpos[-1]-2, ypos[-1]+0.5), color='red')
    py.xlabel('X Position (Reference coords)')
    py.ylabel('Y Position (Reference coords)')
    if xlim != None:
        py.axis([xlim[0], ylim[1], ylim[0], ylim[1]])
    if sigma:
        if fileName != None:
            py.title('(Reference - Transformed Starlist positions) / sigma')
            py.savefig(root + fileName[3:8] + 'Positions_quiver_sigma_' + '.png')
        else:
            py.title('(Reference - Transformed Starlist positions) / sigma')
            py.savefig(root + 'Positions_quiver_sigma.png')
    else:
        if fileName != None:
            py.title('Reference - Transformed Starlist positions')
            py.savefig(root + fileName[3:8] + 'Positions_quiver_' + '.png')
        else:
            py.title('Reference - Transformed Starlist positions')
            py.savefig(root + 'Positions_quiver.png')

    py.close()
    return

def vpd(ref, starlist_trans, vxlim, vylim):
    """
    Plot the VPD of the reference starlist and the transformed starlist.
    If all went well, both should be in the same frame.

    Note: we need velocities in both starlists in order for this
    to work.

    Parameters:
    ----------
    ref: astropy table
        Reference starlist which contains velocity info. Standard column
        names are assumed

    starlist_trans: astropy table
        Transformed starlist which also contains velocity info. Standard
        column names are assumed.

    vxlim: None or list/array [vxmin, vxmax]
        If not None, sets the vxmin and vxmax limit of the plot

    vylim: None or list/array [vymin, vymax]
        If not None, sets the vymin and vymax limit of the plot  
    """
    # Extract velocities
    ref_vx = ref['vx']
    ref_vy = ref['vy']
    trans_vx = starlist_trans['vx']
    trans_vy = starlist_trans['vy']

    py.figure(figsize=(10,10))
    py.clf()
    py.plot(trans_vx, trans_vy, 'k.', ms=8, label='Transformed', alpha=0.4)
    py.plot(ref_vx, ref_vy, 'r.', ms=8, label='Reference', alpha=0.4)
    py.xlabel('Vx (Reference units)')
    py.ylabel('Vy (Reference units)')
    if vxlim != None:
        py.axis([vxlim[0], vylim[1], vylim[0], vylim[1]])
    py.title('Reference and Transformed Proper Motions')
    py.legend()
    py.savefig('Transformed_velocities.png')

    return

def vel_diff_err_hist(ref_mat, starlist_mat, nbins=25, bin_width=None, vxlim=None, vylim=None):
    """
    Plot the distributions of the velocity differences between the reference list
    and the transformed starlist, realtive to the velocity errors. We assume that
    both lists have velocities and velocity errors

    Paramters:
    ----------
    ref_mat: astropy table
         Reference starlist, with velocities

    starlist_mat: astropy table
         Transformed starlist, with velocities

    nbins: int
        Number of bins used in histogram, regardless of data range. This is
        ignored if bin_width != None

    bin_width: None or float
        If float, sets the width of the bins used in the histograms. Will override
        nbins
        
    vxlim: None or [vx_min, vx_max]
        If not none, set the X axis of the Vx plot by defining the minimum
        and maximum values

    vylim: None or [vy_min, vy_max]
        If not none, set the Y axis of the Vy plot by defining the minimum
        and maximum values
    """
    # Will produce 2-panel plot: Vx resid and Vy resid
    diff_vx = ref_mat['vx'] - starlist_mat['vx']
    diff_vy = ref_mat['vy'] - starlist_mat['vy']
    
    vx_err = np.hypot(ref_mat['vxe'], starlist_mat['vxe'])
    vy_err = np.hypot(ref_mat['vye'], starlist_mat['vye'])

    ratio_vx = diff_vx / vx_err
    ratio_vy = diff_vy / vy_err

    # Set the binning as per user input
    xbins = nbins
    ybins = nbins
    if bin_width != None:
        xbins = np.arange(min(ratio_vx), max(ratio_vx)+bin_width, bin_width)
        ybins = np.arange(min(ratio_vy), max(ratio_vy)+bin_width, bin_width)

    # Parameters for a Gaussian to be overplotted on each
    mean = 0
    sigma = 1
    x = np.arange(-6, 6, 0.1)
        
    py.figure(figsize=(20,10))
    py.subplot(121)
    py.subplots_adjust(left=0.1)
    py.hist(ratio_vx, bins=xbins, histtype='step', color='black', normed=True,
            linewidth=2)
    py.plot(x, mlab.normpdf(x,mean,sigma), 'r-', linewidth=2)
    py.xlabel('(Ref Vx - Trans Vx) / Vxe')
    py.ylabel('N_stars')
    py.title('Vx Residuals, Matched')
    if vxlim != None:
        py.xlim([vxlim[0], vxlim[1]])
    py.subplot(122)
    py.hist(ratio_vy, bins=ybins, histtype='step', color='black', normed=True,
            linewidth=2)
    py.plot(x, mlab.normpdf(x,mean,sigma), 'r-', linewidth=2)
    py.xlabel('(Ref Vy - Trans Vy) / Vye')
    py.ylabel('N_stars')
    py.title('Vy Residuals, Matched')
    if vylim != None:
        py.xlim([vylim[0], vylim[1]])
    py.savefig('Vel_err_ratio_dist.png')

    return

def residual_vpd(ref_mat, starlist_trans_mat, pscale=None):
    """
    Make VPD diagram of the residuals between the reference proper motions
    and the transformed proper motions.

    Parameters:
    -----------
    ref_mat: astropy table
        Table with matched stars from the reference starlist. Assumes
        standard headers

    starlist_trans: astropy table
        Table with matched stars from the transformed starlist. Assumes
        standard headers

    pscale: None or float
        If float, convert all values to mas/yr using pscale as the plate scale.
        Assumes pscale is conversion from pixels to milliarcsecs

    Output:
    ------
    Creates (reference - transformed) VPD
    """
    # Calculate the residual
    diff_x = ref_mat['vx'] - starlist_trans_mat['vx']
    diff_y = ref_mat['vy'] - starlist_trans_mat['vy']

    # Error calculation depends on if we are converting to mas/yr
    if pscale != None:
        xerr_frac = np.hypot((ref_mat['vxe'] / ref_mat['vx']),
                             (starlist_trans_mat['vxe'] / starlist_trans_mat['vx']))
        yerr_frac = np.hypot((ref_mat['vye'] / ref_mat['vy']),
                             (starlist_trans_mat['vye'] / starlist_trans_mat['vy']))

        # Now apply the plate scale to convert to mas/yr
        diff_x *= pscale
        diff_y *= pscale
        xerr = diff_x * xerr_frac
        yerr = diff_y * yerr_frac
    else:
        xerr = np.hypot(ref_mat['vxe'], starlist_trans_mat['vxe'])
        yerr = np.hypot(ref_mat['vye'], starlist_trans_mat['vye'])

    # Plotting
    py.figure(figsize=(10,10))
    py.clf()
    py.errorbar(diff_x, diff_y, xerr=xerr, yerr=yerr, fmt='k.', ms=8, alpha=0.5)
    if pscale != None:
        py.xlabel('Reference_vx - Transformed_vx (mas/yr)')
        py.ylabel('Reference_vy - Transformed_vy (mas/yr)')
    else:
        py.xlabel('Reference_vx - Transformed_vx (reference coords)')
        py.ylabel('Reference_vy - Transformed_vy (reference coords)')
    py.title('Proper Motion Residuals')
    py.savefig('resid_vpd.png')

    return


def plotStar(starNames, rootDir='./', align='align/align_d_rms_1000_abs_t',
             poly='polyfit_d/fit', points='points_d/', radial=False, NcolMax=3, figsize=(15,15)):

    print( 'Creating residuals plots for star(s):' )
    print( starNames )
    
    s = starset.StarSet(rootDir + align)
    s.loadPolyfit(rootDir + poly, accel=0, arcsec=0)
    Nstars = len(starNames)
    Ncols = 2 * np.min([Nstars, NcolMax])
    if Nstars <= Ncols/2:
        Nrows = 3
    else:
        Nrows = math.ceil(Nstars / (Ncols / 2)) * 3

    py.close('all')
    py.figure(2, figsize=figsize)
    names = s.getArray('name')
    mag = s.getArray('mag')
    x = s.getArray('x')
    y = s.getArray('y')
    r = np.hypot(x,y)
    
    for i in range(Nstars):
    
        starName = starNames[i]
        
        ii = names.index(starName)
        star = s.stars[ii]

        pointsTab = Table.read(rootDir + points + starName + '.points', format='ascii')

        time = pointsTab[pointsTab.colnames[0]]
        x = pointsTab[pointsTab.colnames[1]]
        y = pointsTab[pointsTab.colnames[2]]
        xerr = pointsTab[pointsTab.colnames[3]]
        yerr = pointsTab[pointsTab.colnames[4]]

        fitx = star.fitXv
        fity = star.fitYv
        dt = time - fitx.t0
        fitLineX = fitx.p + (fitx.v * dt)
        fitSigX = np.sqrt( fitx.perr**2 + (dt * fitx.verr)**2 )

        fitLineY = fity.p + (fity.v * dt)
        fitSigY = np.sqrt( fity.perr**2 + (dt * fity.verr)**2 )

        if (radial == True):
            # Lets also do radial/tangential
            x0 = fitx.p
            y0 = fity.p
            vx = fitx.v
            vy = fity.v
            x0e = fitx.perr
            y0e = fity.perr
            vxe = fitx.verr
            vye = fity.verr

            r0 = np.sqrt(x0**2 + y0**2)

            vr = ((vx*x0) + (vy*y0)) / r0
            vt = ((vx*y0) - (vy*x0)) / r0
            vre =  (vxe*x0/r0)**2 + (vye*y0/r0)**2
            vre += (y0*x0e*vt/r0**2)**2 + (x0*y0e*vt/r0**2)**2
            vre =  np.sqrt(vre)
            vte =  (vxe*y0/r0)**2 + (vye*x0/r0)**2
            vte += (y0*x0e*vr/r0**2)**2 + (x0*y0e*vr/r0**2)**2
            vte =  np.sqrt(vte)

            r = ((x*x0) + (y*y0)) / r0
            t = ((x*y0) - (y*x0)) / r0
            rerr = (xerr*x0/r0)**2 + (yerr*y0/r0)**2
            rerr += (y0*x0e*t/r0**2)**2 + (x0*y0e*t/r0**2)**2
            rerr =  np.sqrt(rerr)
            terr =  (xerr*y0/r0)**2 + (yerr*x0/r0)**2
            terr += (y0*x0e*r/r0**2)**2 + (x0*y0e*r/r0**2)**2
            terr =  np.sqrt(terr)

            fitLineR = ((fitLineX*x0) + (fitLineY*y0)) / r0
            fitLineT = ((fitLineX*y0) - (fitLineY*x0)) / r0
            fitSigR = ((fitSigX*x0) + (fitSigY*y0)) / r0
            fitSigT = ((fitSigX*y0) - (fitSigY*x0)) / r0

            diffR = r - fitLineR
            diffT = t - fitLineT
            sigR = diffR / rerr
            sigT = diffT / terr

            idxR = np.where(abs(sigR) > 4)
            idxT = np.where(abs(sigT) > 4)


        diffX = x - fitLineX
        diffY = y - fitLineY
        diff = np.hypot(diffX, diffY)
        rerr = np.sqrt((diffX*xerr)**2 + (diffY*yerr)**2) / diff
        sigX = diffX / xerr
        sigY = diffY / yerr
        sig = diff / rerr


        # Determine if there are points that are more than 5 sigma off
        idxX = np.where(abs(sigX) > 4)
        idxY = np.where(abs(sigY) > 4)
        idx = np.where(abs(sig) > 4)

        print( 'Star:        ', starName )
        print( '\tX Chi^2 = %5.2f (%6.2f for %2d dof)' % 
              (fitx.chi2red, fitx.chi2, fitx.dof))
        print( '\tY Chi^2 = %5.2f (%6.2f for %2d dof)' % 
              (fity.chi2red, fity.chi2, fity.dof))
        # print( 'X  Outliers: ', time[idxX] )
        # print( 'Y  Outliers: ', time[idxY] )
        # if (radial):
        #     print( 'R  Outliers: ', time[idxX] )
        #     print( 'T  Outliers: ', time[idxY] )
        # print( 'XY Outliers: ', time[idx] )

        # close(2)
        #             figure(2, figsize=(7, 8))
        #             clf()

        t0 = int(np.floor(np.min(time)))
        tO = int(np.ceil(np.max(time)))
        
        dateTicLoc = py.MultipleLocator(3)
        dateTicRng = [t0-1, tO+1]
        dateTics = np.arange(t0, tO+1)
        DateTicsLabel = dateTics-2000

        # See if we are using MJD instead.
        if time[0] > 50000:
            print('MJD')
            dateTicLoc = py.MultipleLocator(1000)
            t0 = int(np.round(np.min(time), 50))
            tO = int(np.round(np.max(time), 50))
            dateTicRng = [t0-200, tO+200]
            dateTics = np.arange(dateTicRng[0], dateTicRng[-1]+500, 1000)
            DateTicsLabel = dateTics


        maxErr = np.array([xerr, yerr]).max()
        resTicRng = [-1.1*maxErr, 1.1*maxErr]

        from matplotlib.ticker import FormatStrFormatter
        fmtX = FormatStrFormatter('%5i')
        fmtY = FormatStrFormatter('%6.2f')
        fontsize1 = 10

        if i < (Ncols/2):
            col = (2*i)+1
            row = 1
        else:
            col = 1 + 2*(i % (Ncols/2))
            row = 1 + 3*(i//(Ncols/2)) 
            
        ind = (row-1)*Ncols + col

        paxes = py.subplot(Nrows, Ncols, ind)
        py.plot(time, fitLineX, 'b-')
        py.plot(time, fitLineX + fitSigX, 'b--')
        py.plot(time, fitLineX - fitSigX, 'b--')
        py.errorbar(time, x, yerr=xerr, fmt='k.')
        rng = py.axis()
        py.ylim(np.min(x-xerr-0.1),np.max(x+xerr+0.1)) 
        py.xlabel('Date - 2000 (yrs)', fontsize=fontsize1)
        if time[0] > 50000:
            py.xlabel('Date (MJD)', fontsize=fontsize1)
        py.ylabel('X (pix)', fontsize=fontsize1)
        paxes.xaxis.set_major_formatter(fmtX)
        paxes.get_xaxis().set_major_locator(dateTicLoc)
        paxes.yaxis.set_major_formatter(fmtY)
        paxes.tick_params(axis='both', which='major', labelsize=fontsize1)
        py.yticks(np.arange(np.min(x-xerr-0.1), np.max(x+xerr+0.1), 0.2))
        py.xticks(dateTics, DateTicsLabel)
        py.xlim(np.min(dateTics), np.max(dateTics))
        py.annotate(starName,xy=(1.0,1.1), xycoords='axes fraction', fontsize=12, color='red')


        col = col + 1
        ind = (row-1)*Ncols + col

        paxes = py.subplot(Nrows, Ncols, ind)
        py.plot(time, fitLineY, 'b-')
        py.plot(time, fitLineY + fitSigY, 'b--')
        py.plot(time, fitLineY - fitSigY, 'b--')
        py.errorbar(time, y, yerr=yerr, fmt='k.')
        rng = py.axis()
        py.axis(dateTicRng + [rng[2], rng[3]], fontsize=fontsize1)
        py.xlabel('Date - 2000 (yrs)', fontsize=fontsize1)
        if time[0] > 50000:
            py.xlabel('Date (MJD)', fontsize=fontsize1)
        py.ylabel('Y (pix)', fontsize=fontsize1)
        #paxes.get_xaxis().set_major_locator(dateTicLoc)
        paxes.xaxis.set_major_formatter(fmtX)
        paxes.get_xaxis().set_major_locator(dateTicLoc)
        paxes.yaxis.set_major_formatter(fmtY)
        paxes.tick_params(axis='both', which='major', labelsize=12)
        py.ylim(np.min(y-yerr-0.1),np.max(y+yerr+0.1))
        py.yticks(np.arange(np.min(y-yerr-0.1), np.max(y+yerr+0.1), 0.2))
        py.xticks(dateTics, DateTicsLabel)
        py.xlim(np.min(dateTics), np.max(dateTics))

        row = row + 1
        col = col - 1
        ind = (row-1)*Ncols + col

        paxes = py.subplot(Nrows, Ncols, ind)
        py.plot(time, np.zeros(len(time)), 'b-')
        py.plot(time, fitSigX, 'b--')
        py.plot(time, -fitSigX, 'b--')
        py.errorbar(time, x - fitLineX, yerr=xerr, fmt='k.')
        py.axis(dateTicRng + resTicRng, fontsize=fontsize1)
        py.xlabel('Date - 2000 (yrs)', fontsize=fontsize1)
        if time[0] > 50000:
            py.xlabel('Date (MJD)', fontsize=fontsize1)
        py.ylabel('X Residuals (pix)', fontsize=fontsize1)
        paxes.get_xaxis().set_major_locator(dateTicLoc)
        paxes.xaxis.set_major_formatter(fmtX)
        paxes.tick_params(axis='both', which='major', labelsize=fontsize1)
        py.xticks(dateTics, DateTicsLabel)
        py.xlim(np.min(dateTics), np.max(dateTics))

        col = col + 1
        ind = (row-1)*Ncols + col

        paxes = py.subplot(Nrows, Ncols, ind)
        py.plot(time, np.zeros(len(time)), 'b-')
        py.plot(time, fitSigY, 'b--')
        py.plot(time, -fitSigY, 'b--')
        py.errorbar(time, y - fitLineY, yerr=yerr, fmt='k.')
        py.axis(dateTicRng + resTicRng, fontsize=fontsize1)
        py.xlabel('Date -2000 (yrs)', fontsize=fontsize1)
        if time[0] > 50000:
            py.xlabel('Date (MJD)', fontsize=fontsize1)
        py.ylabel('Y Residuals (pix)', fontsize=fontsize1)
        paxes.get_xaxis().set_major_locator(dateTicLoc)
        paxes.xaxis.set_major_formatter(fmtX)
        paxes.tick_params(axis='both', which='major', labelsize=fontsize1)
        py.xticks(dateTics, DateTicsLabel)
        py.xlim(np.min(dateTics), np.max(dateTics))

        row = row + 1
        col = col - 1
        ind = (row-1)*Ncols + col


        paxes = py.subplot(Nrows, Ncols, ind)
        py.errorbar(x,y, xerr=xerr, yerr=yerr, fmt='k.')
        py.yticks(np.arange(np.min(y-yerr-0.1), np.max(y+yerr+0.1), 0.2))
        py.xticks(np.arange(np.min(x-xerr-0.1), np.max(x+xerr+0.1), 0.2), rotation = 270)
        py.axis('equal')
        paxes.tick_params(axis='both', which='major', labelsize=fontsize1)
        paxes.yaxis.set_major_formatter(FormatStrFormatter('%.2f'))
        paxes.xaxis.set_major_formatter(FormatStrFormatter('%.2f'))
        py.xlabel('X (pix)', fontsize=fontsize1)
        py.ylabel('Y (pix)', fontsize=fontsize1)
        py.plot(fitLineX, fitLineY, 'b-')    

        col = col + 1
        ind = (row-1)*Ncols + col

        bins = np.arange(-7.5, 7.5, 1)
        paxes = py.subplot(Nrows, Ncols, ind)
        id = np.where(diffY < 0)[0]
        sig[id] = -1.*sig[id] 
        (n, b, p) = py.hist(sigX, bins, histtype='stepfilled', color='b', label='X')
        py.setp(p, 'facecolor', 'b')
        (n, b, p) = py.hist(sigY, bins, histtype='step', color='r', label='Y')
        py.axis([-7, 7, 0, 8], fontsize=10)
        py.legend()
        py.xlabel('Residuals (sigma)', fontsize=fontsize1)
        py.ylabel('Number of Epochs', fontsize=fontsize1)

        ##########
        #
        # Also plot radial/tangential
        #
        ##########
        if (radial == True):
            py.clf()

            dateTicLoc = py.MultipleLocator(3)

            maxErr = np.array([rerr, terr]).max()
            resTicRng = [-3*maxErr, 3*maxErr]

            from matplotlib.ticker import FormatStrFormatter
            fmtX = FormatStrFormatter('%5i')
            fmtY = FormatStrFormatter('%6.2f')

            paxes = py.subplot(3,2,1)
            py.plot(time, fitLineR, 'b-')
            py.plot(time, fitLineR + fitSigR, 'b--')
            py.plot(time, fitLineR - fitSigR, 'b--')
            py.errorbar(time, r, yerr=rerr, fmt='k.')
            rng = py.axis()
            py.axis(dateTicRng + [rng[2], rng[3]])
            py.xlabel('Date (yrs)')
            py.ylabel('R (pix)')
            paxes.xaxis.set_major_formatter(fmtX)
            paxes.get_xaxis().set_major_locator(dateTicLoc)
            paxes.yaxis.set_major_formatter(fmtY)

            paxes = py.subplot(3, 2, 2)
            py.plot(time, fitLineT, 'b-')
            py.plot(time, fitLineT + fitSigT, 'b--')
            py.plot(time, fitLineT - fitSigT, 'b--')
            py.errorbar(time, t, yerr=terr, fmt='k.')
            rng = py.axis()
            py.axis(dateTicRng + [rng[2], rng[3]])
            py.xlabel('Date (yrs)')
            py.ylabel('T (pix)')
            paxes.xaxis.set_major_formatter(fmtX)
            paxes.get_xaxis().set_major_locator(dateTicLoc)
            paxes.yaxis.set_major_formatter(fmtY)

            paxes = py.subplot(3, 2, 3)
            py.plot(time, np.zeros(len(time)), 'b-')
            py.plot(time, fitSigR, 'b--')
            py.plot(time, -fitSigR, 'b--')
            py.errorbar(time, r - fitLineR, yerr=rerr, fmt='k.')
            py.axis(dateTicRng + resTicRng)
            py.xlabel('Date (yrs)')
            py.ylabel('R Residuals (pix)')
            paxes.get_xaxis().set_major_locator(dateTicLoc)

            paxes = py.subplot(3, 2, 4)
            py.plot(time, np.zeros(len(time)), 'b-')
            py.plot(time, fitSigT, 'b--')
            py.plot(time, -fitSigT, 'b--')
            py.errorbar(time, t - fitLineT, yerr=terr, fmt='k.')
            py.axis(dateTicRng + resTicRng)
            py.xlabel('Date (yrs)')
            py.ylabel('T Residuals (pix)')
            paxes.get_xaxis().set_major_locator(dateTicLoc)

            bins = np.arange(-7, 7, 1)
            py.subplot(3, 2, 5)
            (n, b, p) = py.hist(sigR, bins)
            py.setp(p, 'facecolor', 'k')
            py.axis([-5, 5, 0, 20])
            py.xlabel('T Residuals (sigma)')
            py.ylabel('Number of Epochs')

            py.subplot(3, 2, 6)
            (n, b, p) = py.hist(sigT, bins)
            py.axis([-5, 5, 0, 20])
            py.setp(p, 'facecolor', 'k')
            py.xlabel('Y Residuals (sigma)')
            py.ylabel('Number of Epochs')

            py.subplots_adjust(wspace=0.4, hspace=0.4, right=0.95, top=0.95)
            py.savefig(rootDir+'plots/plotStarRadial_' + starName + '.png')
            py.show()

    title = rootDir.split('/')[-2]
    py.suptitle(title, x=0.5, y=0.97)

    if Nstars == 1:
        py.subplots_adjust(wspace=0.4, hspace=0.4, left = 0.15, bottom = 0.1, right=0.9, top=0.9) 
        py.savefig(rootDir+'plots/plotStar_' + starName + '.png')
    else:
        py.subplots_adjust(wspace=0.6, hspace=0.6, left = 0.08, bottom = 0.05, right=0.95, top=0.90)
        py.savefig(rootDir+'plots/plotStar_all.png')
        py.show()

    py.show()
    print('Fubar')
        


##################################################
# New codes for velocity support in FlyStar and using
# the new StarTable and StarList format. 
##################################################

def plot_pm(tab):
    plt.figure(figsize=(6,6))
    plt.clf()
    plt.subplots_adjust(top=0.85)
    q = plt.quiver(tab['x0'].data, tab['y0'].data,
                   tab['vx'].data*1e3, tab['vy'].data*1e3,
                   scale=1e2, angles='xy')
    plt.quiverkey(q, 0.5, 0.8, 10, '10 mas/yr', color='red', 
                    coordinates='figure', labelpos='E')
    plt.xlabel(r'$\Delta \alpha$ (")')
    plt.ylabel(r'$\Delta \delta$ (")')

    return


def plot_gaia(gaia):
    ra_tan = gaia['ra']
    de_tan = gaia['dec']
    ra_tan_mean = ra_tan.mean()
    de_tan_mean = de_tan.mean()
    cos_dec = np.cos(np.radians(de_tan_mean))

    d_ra_tan = (ra_tan - ra_tan_mean) * cos_dec * 3600.0
    d_de_tan = (de_tan - de_tan_mean) * 3600.0
    
    pmra = gaia['pmra']
    pmdec = gaia['pmdec']
    plt.figure(figsize=(6,6))
    plt.clf()
    plt.subplots_adjust(top=0.85)
    q = plt.quiver(d_ra_tan.data, d_de_tan.data,
                   pmra.data, pmdec.data,
                   scale=1e2, angles='xy')
    plt.quiverkey(q, 0.5, 0.8, 10, '10 mas/yr', color='red', 
                    coordinates='figure', labelpos='E')
    plt.xlabel(r'$\Delta \alpha \cos \delta$ ('')')
    plt.ylabel(r'$\Delta \delta$ ('')')

    fmt = r'[$\alpha$, $\delta$] = [{0:8.3f}$^\circ$, {1:8.3f}$^\circ$]'
    plt.title(fmt.format(ra_tan_mean, de_tan_mean))
    plt.gca().invert_xaxis()
    

    return

def plot_pm_error(tab):
    plt.figure(figsize=(6,6))
    plt.clf()
    plt.semilogy(tab['m0'], tab['vxe']*1e3, 'r.', label=r'$\sigma_{\mu_{\alpha *}}$', alpha=0.4)
    plt.semilogy(tab['m0'], tab['vye']*1e3, 'b.', label=r'$\sigma_{\mu_{\delta}}$', alpha=0.4)
    plt.legend()
    plt.xlabel('Mag')
    plt.ylabel('PM Error (mas/yr)')

    return

def plot_mag_error(tab):
    plt.figure(figsize=(6,6))
    plt.clf()
    plt.semilogy(tab['m0'], tab['m0e'], 'r.', alpha=0.4)
    plt.legend()
    plt.xlabel('Mag')
    plt.ylabel('Mag Error (mag)')

    return

def plot_quiver_residuals_all_epochs(tab, unit='arcsec', scale=None, plotlim=None):

    # Keep track of the residuals for averaging.
    dr_good = np.zeros(len(tab), dtype=float)
    n_good = np.zeros(len(tab), dtype=int)
    dr_ref = np.zeros(len(tab), dtype=float)
    n_ref = np.zeros(len(tab), dtype=int)

    for ee in range(tab['x'].shape[1]):
        dt = tab['t'][:, ee] - tab['t0']
        xt_mod = tab['x0'] + tab['vx'] * dt
        yt_mod = tab['y0'] + tab['vy'] * dt
        
        good_idx = np.where(np.isfinite(tab['x'][:, ee]) == True)[0]
        ref_idx = np.where(tab[good_idx]['used_in_trans'][:, ee] == True)[0]

        dx, dy = plot_quiver_residuals(tab['x'][:, ee], tab['y'][:, ee], 
                                       xt_mod, yt_mod, 
                                       good_idx, ref_idx,
                                       'Epoch {0:d}'.format(ee), 
                                       unit=unit, scale=scale, plotlim=plotlim)

        # Building up average dr for a set of stars.
        dr = np.hypot(dx, dy)

        dr_good[good_idx] += dr[good_idx]
        dr_ref[good_idx[ref_idx]] += dr[good_idx[ref_idx]]

        n_good[good_idx] += 1
        n_ref[good_idx[ref_idx]] += 1

    dr_good_avg = np.zeros(len(tab), dtype=float)
    idx = np.where(n_good > 0)[0]
    dr_good_avg[idx] = dr_good[idx] / n_good[idx]
    
    dr_ref_avg = np.zeros(len(tab), dtype=float)
    idx = np.where(n_ref > 0)[0]
    dr_ref_avg[idx] = dr_ref[idx] / n_ref[idx]

    hdr = '{name:>16s} {mag:>5s} {dr:>6s} {x:>6s} {y:>6s} {r:>6s}'
    fmt = '{name:16s} {mag:5.2f} {dr:6.4f} {x:6.3f} {y:6.3f} {r:6.3f}'

    # print()
    # print('##########')
    # print('# GOOD stars')
    # print('##########')
    # for rr in range(len(tab)):
    #     if dr_good_avg[rr] > 0:
    #         print(fmt.format(name=tab['name'][rr], mag=tab['m0'][rr], dr=dr_good_avg[rr],
    #                          x=tab['x0'][rr], y=tab['y0'][rr], r=np.hypot(tab['x0'][rr], tab['y0'][rr])))

#    print()
#    print('##########')
#    print('# REF stars')
#    print('##########')
#    print(hdr.format(name='Name', mag='Mag', dr='dr', x='x', y='y', r='r'))
#    for rr in range(len(tab)):
#        if (dr_ref_avg[rr] > 0):
#            print(fmt.format(name=tab['name'][rr], mag=tab['m0'][rr], dr=dr_ref_avg[rr],
#                             x=tab['x0'][rr], y=tab['y0'][rr], r=np.hypot(tab['x0'][rr], tab['y0'][rr])))
            
    return


def plot_quiver_residuals_with_orig_all_epochs(tab, trans_list, unit='arcsec', scale=None, plotlim=None, scale_orig=None, cte_fit=None, mlim=15):

    # Keep track of the residuals for averaging.
    dr_good = np.zeros(len(tab), dtype=float)
    n_good = np.zeros(len(tab), dtype=int)
    dr_ref = np.zeros(len(tab), dtype=float)
    n_ref = np.zeros(len(tab), dtype=int)

    for ee in range(tab['x'].shape[1]):
        dt = tab['t'][:, ee] - tab['t0']
        xt_mod = tab['x0'] + tab['vx'] * dt
        yt_mod = tab['y0'] + tab['vy'] * dt
        
        good_idx = np.where(np.isfinite(tab['x'][:, ee]) == True)[0]
        ref_idx = np.where(tab[good_idx]['used_in_trans'][:, ee] == True)[0]

        da = calc_da(trans_list[ee])

        dx, dy = plot_quiver_residuals(tab['x'][:, ee], tab['y'][:, ee], 
                                       xt_mod, yt_mod, 
                                       good_idx, ref_idx,
                                       'Epoch {0:d}'.format(ee), 
                                       unit=unit, scale=scale, plotlim=plotlim)

        plot_quiver_residuals_orig(tab['x'][:, ee], tab['y'][:, ee], 
                                   xt_mod, yt_mod, 
                                   good_idx, ref_idx,
                                   tab['x_orig'][:, ee], tab['y_orig'][:, ee], da,
                                   'Epoch {0:d}'.format(ee), 
                                   scale=scale_orig, plotlim=plotlim)

        plot_mag_scatter(tab['m'][:, ee], 
                         tab['m0'], tab['m0e'],
                         tab['x'][:, ee], tab['y'][:, ee], 
                         tab['xe'][:, ee], tab['ye'][:, ee],
                         xt_mod, yt_mod, 
                         good_idx, ref_idx,
                         'Epoch {0:d}'.format(ee), da=da,
                         xorig=tab['x_orig'][:, ee], yorig=tab['y_orig'][:, ee],
                         cte_fit=cte_fit, mlim=mlim)

        plot_y_scatter(tab['m'][:, ee], 
                         tab['m0'], tab['m0e'],
                         tab['x'][:, ee], tab['y'][:, ee], 
                         tab['xe'][:, ee], tab['ye'][:, ee],
                         xt_mod, yt_mod, 
                         good_idx, ref_idx,
                         'Epoch {0:d}'.format(ee), da=da,
                         xorig=tab['x_orig'][:, ee], yorig=tab['y_orig'][:, ee],
                         cte_fit=cte_fit, mlim=mlim)

#        plot_quiver_residuals_orig_angle_xy(tab['x'][:, ee], tab['y'][:, ee],
#                                            xt_mod, yt_mod, 
#                                            good_idx, ref_idx,
#                                            tab['x_orig'][:, ee], tab['y_orig'][:, ee], da,
#                                            'Epoch {0:d}'.format(ee))
#
#        plot_quiver_residuals_vs_pos_err(dx, dy, good_idx, ref_idx,
#                                         1e3 * tab['xe'][:, ee], 1e3 * tab['ye'][:, ee], 
#                                         'positional err (mas)', 'Epoch {0:d}'.format(ee), da=da)
    
        # Building up average dr for a set of stars.
        dr = np.hypot(dx, dy)

        dr_good[good_idx] += dr[good_idx]
        dr_ref[good_idx[ref_idx]] += dr[good_idx[ref_idx]]

        n_good[good_idx] += 1
        n_ref[good_idx[ref_idx]] += 1

    dr_good_avg = np.zeros(len(tab), dtype=float)
    idx = np.where(n_good > 0)[0]
    dr_good_avg[idx] = dr_good[idx] / n_good[idx]
    
    dr_ref_avg = np.zeros(len(tab), dtype=float)
    idx = np.where(n_ref > 0)[0]
    dr_ref_avg[idx] = dr_ref[idx] / n_ref[idx]

    hdr = '{name:>16s} {mag:>5s} {dr:>6s} {x:>6s} {y:>6s} {r:>6s}'
    fmt = '{name:16s} {mag:5.2f} {dr:6.4f} {x:6.3f} {y:6.3f} {r:6.3f}'

    # print()
    # print('##########')
    # print('# GOOD stars')
    # print('##########')
    # for rr in range(len(tab)):
    #     if dr_good_avg[rr] > 0:
    #         print(fmt.format(name=tab['name'][rr], mag=tab['m0'][rr], dr=dr_good_avg[rr],
    #                          x=tab['x0'][rr], y=tab['y0'][rr], r=np.hypot(tab['x0'][rr], tab['y0'][rr])))

#    print()
#    print('##########')
#    print('# REF stars')
#    print('##########')
#    print(hdr.format(name='Name', mag='Mag', dr='dr', x='x', y='y', r='r'))
#    for rr in range(len(tab)):
#        if (dr_ref_avg[rr] > 0):
#            print(fmt.format(name=tab['name'][rr], mag=tab['m0'][rr], dr=dr_ref_avg[rr],
#                             x=tab['x0'][rr], y=tab['y0'][rr], r=np.hypot(tab['x0'][rr], tab['y0'][rr])))
            
    return


def plot_mag_scatter_multi_trans_all_epochs(tab_list, trans_list_list, unit='arcsec', scale=None, plotlim=None, scale_orig=None):
    m_t_list = []
    x_t_list = []
    y_t_list = []
    xe_t_list = [] 
    ye_t_list = []
    x_ref_list = []
    y_ref_list = [] 
    good_idx_list = [] 
    ref_idx_list =[] 
    da_list = []

    ntrans = len(tab_list)

    for mm in range(ntrans):
        tab = tab_list[mm]
        trans_list = trans_list_list[mm]
        for ee in range(tab['x'].shape[1]):
            dt = tab['t'][:, ee] - tab['t0']
            xt_mod = tab['x0'] + tab['vx'] * dt
            yt_mod = tab['y0'] + tab['vy'] * dt
        
            good_idx = np.where(np.isfinite(tab['x'][:, ee]) == True)[0]
            ref_idx = np.where(tab[good_idx]['used_in_trans'][:, ee] == True)[0]

            da = calc_da(trans_list[ee])

            m_t_list.append(tab['m'][:, ee])
            x_t_list.append(tab['x'][:, ee])
            y_t_list.append(tab['y'][:, ee])
            xe_t_list.append(tab['xe'][:, ee]) 
            ye_t_list.append(tab['ye'][:, ee])
            x_ref_list.append(xt_mod)
            y_ref_list.append(yt_mod)
            good_idx_list.append(good_idx) 
            ref_idx_list.append(ref_idx) 
            da_list.append(da)

    for ee in range(tab_list[0]['x'].shape[1]):
        plot_mag_scatter_multi_trans(m_t_list[ee::ntrans], x_t_list[ee::ntrans], y_t_list[ee::ntrans], 
                                     xe_t_list[ee::ntrans], ye_t_list[ee::ntrans], x_ref_list[ee::ntrans], y_ref_list[ee::ntrans], 
                                     good_idx_list[ee::ntrans], ref_idx_list[ee::ntrans], 'Epoch {0:d}'.format(ee), da_list[ee::ntrans])
        
    return


def angle_from_xy(x, y):
    """
    Given x and y, calculate the angle theta in degrees
    """
    angles = np.arctan2(y, x) * 180 / np.pi

    return angles


def calc_da(trans_list):
    """
    Rotation angle.
    """
    c01_idx = trans_list.px.param_names.index('c0_1')
    c10_idx = trans_list.px.param_names.index('c1_0')
    c01 = trans_list.px.parameters[c01_idx]
    c10 = trans_list.px.parameters[c10_idx]
    da = np.degrees(np.arctan2(-c01, c10))
    
    return da


def plot_mag_scatter(m_t, m0, m0e, x_t, y_t, xe_t, ye_t, x_ref, y_ref, good_idx, ref_idx, title, da=0, xorig=None, yorig=None, cte_fit=None, mlim=15):
    # Residual
    dx = (x_t - x_ref)
    dy = (y_t - y_ref)
    
    # Magnitude
    mgood = m_t[good_idx]
    mref = m_t[good_idx][ref_idx]

    m0good = m0[good_idx]
    m0ref = m0[good_idx][ref_idx]

    m0egood = m0e[good_idx]
    m0eref = m0e[good_idx][ref_idx]

    # Residual angle
    agood = angle_from_xy(dx[good_idx], dy[good_idx])
    aref = angle_from_xy(dx[good_idx][ref_idx], dy[good_idx][ref_idx])
    # Subtract off some angle IN DEGREES (e.g. if going from Gaia to HST camera frame)
    agood -= da
    aref -= da

    # Keep everything within 0 to 360
    agood = agood % 360
    aref = aref % 360

    # Residual magnitude
    rgood = np.hypot(dx[good_idx], dy[good_idx])
    rref = np.hypot(dx[good_idx][ref_idx], dy[good_idx][ref_idx])

    # Errors in x and y position
    xegood = xe_t[good_idx]
    xeref = xe_t[good_idx][ref_idx]
    yegood = ye_t[good_idx]
    yeref = ye_t[good_idx][ref_idx]

    ygood = np.sin(np.radians(agood)) * rgood
    yref = np.sin(np.radians(aref)) * rref

    xgood = np.cos(np.radians(agood)) * rgood
    xref = np.cos(np.radians(aref)) * rref

    fig, ax = plt.subplots(7, 1, figsize=(6,18), sharex=True, num=103)
#    plt.clf()
    plt.subplots_adjust(hspace=0.01)
    ax[0].scatter(mgood, agood, color='black', alpha=0.3, s=2)
    ax[0].scatter(mref, aref, color='red', alpha=0.3, s=2)
    ax[0].set_ylabel('Angle (deg)')

    ax[1].scatter(mgood, rgood, color='black', alpha=0.3, s=2)
    ax[1].scatter(mref, rref, color='red', alpha=0.3, s=2)
    ax[1].set_xlabel('mag')
    ax[1].set_ylabel('Modulus (arcsec)')
    ax[1].set_yscale('log')
    if type(rgood) == astropy.table.column.MaskedColumn:
        ax[1].set_ylim(1e-6, 1.1 * np.max(np.concatenate([rgood.data, rref.data])))
    else:
        ax[1].set_ylim(1e-6, 1.1 * np.max(np.concatenate([rgood, rref])))

    ax[2].scatter(mgood, xgood, color='black', alpha=0.3, s=2)
    ax[2].scatter(mref, xref, color='red', alpha=0.3, s=2)
    ax[2].set_xlabel('mag')
    ax[2].set_ylabel('Res, x (arcsec)')
    ax[2].set_ylim(-0.01, 0.01)
    ax[2].axhline(y=0)

    ax[3].scatter(mgood, ygood, color='black', alpha=0.3, s=2)
    ax[3].scatter(mref, yref, color='red', alpha=0.3, s=2)
    ax[3].set_xlabel('mag')
    ax[3].set_ylabel('Res, y (arcsec)')
    ax[3].set_ylim(-0.01, 0.01)
    ax[3].axhline(y=0)

    ax[4].scatter(mgood, xgood/xegood, color='black', alpha=0.3, s=2)
    ax[4].scatter(mref, xref/xeref, color='red', alpha=0.3, s=2)
    ax[4].set_xlabel('mag')
    ax[4].set_ylabel('Res/Pos Err, x')
    ax[4].axhline(y=0)

    ax[5].scatter(mgood, ygood/yegood, color='black', alpha=0.3, s=2)
    ax[5].scatter(mref, yref/yeref, color='red', alpha=0.3, s=2)
    ax[5].set_xlabel('mag')
    ax[5].set_ylabel('Res/Pos Err, y')
    ax[5].axhline(y=0)

    ax[6].scatter(mgood, mgood-m0good, color='black', alpha=0.3, s=2)
    ax[6].scatter(mref, mref-m0ref, color='red', alpha=0.3, s=2)
    ax[6].set_xlabel('mag')
    ax[6].set_ylabel('m-m0 (mag)')
    ax[6].set_ylim(-0.3, 0.3)
    ax[6].axhline(y=0)

    ax[0].set_title(title)
    plt.show()
    plt.pause(1)


def plot_y_scatter(m_t, m0, m0e, x_t, y_t, xe_t, ye_t, x_ref, y_ref, good_idx, ref_idx, title, da=0, xorig=None, yorig=None, cte_fit=None, mlim=15):
    # Residual
    dx = (x_t - x_ref)
    dy = (y_t - y_ref)
    
    # Magnitude
    mgood = m_t[good_idx]
    mref = m_t[good_idx][ref_idx]

    m0good = m0[good_idx]
    m0ref = m0[good_idx][ref_idx]

    m0egood = m0e[good_idx]
    m0eref = m0e[good_idx][ref_idx]

    # Residual angle
    agood = angle_from_xy(dx[good_idx], dy[good_idx])
    aref = angle_from_xy(dx[good_idx][ref_idx], dy[good_idx][ref_idx])
    # Subtract off some angle IN DEGREES (e.g. if going from Gaia to HST camera frame)
    agood -= da
    aref -= da

    # Keep everything within 0 to 360
    agood = agood % 360
    aref = aref % 360

    # Residual magnitude
    rgood = np.hypot(dx[good_idx], dy[good_idx])
    rref = np.hypot(dx[good_idx][ref_idx], dy[good_idx][ref_idx])

    # Errors in x and y position
    xegood = xe_t[good_idx]
    xeref = xe_t[good_idx][ref_idx]
    yegood = ye_t[good_idx]
    yeref = ye_t[good_idx][ref_idx]

    ygood = np.sin(np.radians(agood)) * rgood
    yref = np.sin(np.radians(aref)) * rref

    xgood = np.cos(np.radians(agood)) * rgood
    xref = np.cos(np.radians(aref)) * rref

    fig, ax = plt.subplots(7, 1, figsize=(6,18), sharex=True, num=103)
#    plt.clf()
    plt.subplots_adjust(hspace=0.01)
    ax[0].scatter(yorig[good_idx], agood, color='black', alpha=0.3, s=2)
    ax[0].scatter(yorig[good_idx][ref_idx], aref, color='red', alpha=0.3, s=2)
    ax[0].set_ylabel('Angle (deg)')

    ax[1].scatter(yorig[good_idx], rgood, color='black', alpha=0.3, s=2)
    ax[1].scatter(yorig[good_idx][ref_idx], rref, color='red', alpha=0.3, s=2)
    ax[1].set_xlabel('y orig(pix)')
    ax[1].set_ylabel('Modulus (arcsec)')
    ax[1].set_yscale('log')
    if type(rgood) == astropy.table.column.MaskedColumn:
        ax[1].set_ylim(1e-6, 1.1 * np.max(np.concatenate([rgood.data, rref.data])))
    else:
        ax[1].set_ylim(1e-6, 1.1 * np.max(np.concatenate([rgood, rref])))

    ax[2].scatter(yorig[good_idx], xgood, color='black', alpha=0.3, s=2)
    ax[2].scatter(yorig[good_idx][ref_idx], xref, color='red', alpha=0.3, s=2)
    ax[2].set_xlabel('y orig (pix)')
    ax[2].set_ylabel('Res, x (arcsec)')
    ax[2].set_ylim(-0.01, 0.01)
    ax[2].axhline(y=0)

    ax[3].scatter(yorig[good_idx], ygood, color='black', alpha=0.3, s=2)
    ax[3].scatter(yorig[good_idx][ref_idx], yref, color='red', alpha=0.3, s=2)
    ax[3].set_xlabel('y orig (pix)')
    ax[3].set_ylabel('Res, y (arcsec)')
    ax[3].set_ylim(-0.01, 0.01)
    ax[3].axhline(y=0)

    ax[4].scatter(yorig[good_idx], xgood/xegood, color='black', alpha=0.3, s=2)
    ax[4].scatter(yorig[good_idx][ref_idx], xref/xeref, color='red', alpha=0.3, s=2)
    ax[4].set_xlabel('y orig (pix)')
    ax[4].set_ylabel('Res/Pos Err, x')
    ax[4].set_ylim(-2.5, 2.5)
    ax[4].axhline(y=0)

    ax[5].scatter(yorig[good_idx], ygood/yegood, color='black', alpha=0.3, s=2)
    ax[5].scatter(yorig[good_idx][ref_idx], yref/yeref, color='red', alpha=0.3, s=2)
    ax[5].set_xlabel('y orig (pix)')
    ax[5].set_ylabel('Res/Pos Err, y')
    ax[5].set_ylim(-2.5, 2.5)
    ax[5].axhline(y=0)

    ax[6].scatter(yorig[good_idx], mgood-m0good, color='black', alpha=0.3, s=2)
    ax[6].scatter(yorig[good_idx][ref_idx], mref-m0ref, color='red', alpha=0.3, s=2)
    ax[6].set_xlabel('y orig (pix)')
    ax[6].set_ylabel('m-m0 (mag)')
    ax[6].set_ylim(-0.3, 0.3)
    ax[6].axhline(y=0)

    ax[0].set_title(title)
    plt.show()
    plt.pause(1)


##############################################
# New testing stuff below
##############################################

    #####
    # Fit the y-residuals and subtract them away.
    # Then remake the plots.
    #####
    # Don't fit the saturated stars
    # (Other ideas: 1. Sigma clip and don't fit the outliers on bright end
    # that pull fit around. 2. Fit bright and faint ends separately.
    # 3. Include weights?

    if cte_fit=='power':
        idx = np.where(mgood > mlim)[0]
        gpopt, gpcov = curve_fit(T_cte_y, mgood[idx], ygood[idx], maxfev=100000)
     
        marr = np.linspace(13, 24, 1000)
    
        # Corrected values
        ygood_new = ygood - T_cte_y(mgood, *gpopt)
        yref_new = yref - T_cte_y(mref, *gpopt)
    
        agood = angle_from_xy(xgood, ygood) % 360
        rgood = np.hypot(xgood, ygood)
        aref = angle_from_xy(xref, yref) % 360
        rref = np.hypot(xref, yref)
    
        agood_new = angle_from_xy(xgood, ygood_new) % 360
        rgood_new = np.hypot(xgood, ygood_new)
        aref_new = angle_from_xy(xref, yref_new) % 360
        rref_new = np.hypot(xref, yref_new)
    
        fig, ax = plt.subplots(4, 2, figsize=(12,12), sharex=True, sharey='row', num=105)
        plt.subplots_adjust(hspace=0.01, wspace=0.01)
        ax[0,0].scatter(mgood, ygood, color='black', alpha=0.3, s=2)
        ax[0,0].scatter(mref, yref, color='red', alpha=0.3, s=2)
        ax[0,0].set_ylabel('Res, y (arcsec)')
        ax[0,0].set_ylim(-0.01, 0.01)
        ax[0,0].axhline(y=0)
        ax[0,0].plot(marr, T_cte_y(marr, *gpopt), 'k-')
        ax[0,0].set_title('No correction')
    
        ax[0,1].scatter(mgood, ygood_new, color='black', alpha=0.3, s=2)
        ax[0,1].scatter(mref, yref_new, color='red', alpha=0.3, s=2)
        ax[0,1].set_ylim(-0.01, 0.01)
        ax[0,1].axhline(y=0)
        ax[0,1].set_title('Corrected')
    
        ax[1,0].scatter(mgood, ygood/yegood, color='black', alpha=0.3, s=2)
        ax[1,0].scatter(mref, yref/yeref, color='red', alpha=0.3, s=2)
        ax[1,0].set_ylabel('Res/Pos Err, y')
        ax[1,0].set_ylim(-10, 10)
        ax[1,0].axhline(y=0)
    
        ax[1,1].scatter(mgood, ygood_new/yegood, color='black', alpha=0.3, s=2)
        ax[1,1].scatter(mref, yref_new/yeref, color='red', alpha=0.3, s=2)
        ax[1,1].set_ylim(-10, 10)
        ax[1,1].axhline(y=0)
    
        ax[2,0].scatter(mgood, rgood, color='black', alpha=0.3, s=2)
        ax[2,0].scatter(mref, rref, color='red', alpha=0.3, s=2)
        ax[2,0].set_ylabel('Modulus (arcsec)')
        ax[2,0].set_yscale('log')
        if type(rgood) == astropy.table.column.MaskedColumn:
            ax[2,0].set_ylim(1e-6, 1.1 * np.max(np.concatenate([rgood.data, rref.data])))
        else:
            ax[2,0].set_ylim(1e-6, 1.1 * np.max(np.concatenate([rgood, rref])))
    
        ax[2,1].scatter(mgood, rgood_new, color='black', alpha=0.3, s=2)
        ax[2,1].scatter(mref, rref_new, color='red', alpha=0.3, s=2)
        ax[2,1].set_yscale('log')
        if type(rgood_new) == astropy.table.column.MaskedColumn:
            ax[2,1].set_ylim(1e-6, 1.1 * np.max(np.concatenate([rgood_new.data, rref_new.data])))
        else:
            ax[2,1].set_ylim(1e-6, 1.1 * np.max(np.concatenate([rgood_new, rref_new])))
    
        ax[3,0].scatter(mgood, agood, color='black', alpha=0.3, s=2)
        ax[3,0].scatter(mref, aref, color='red', alpha=0.3, s=2)
        ax[3,0].set_ylabel('Angle (deg)')
        ax[3,0].set_xlabel('mag')
    
        ax[3,1].scatter(mgood, agood_new, color='black', alpha=0.3, s=2)
        ax[3,1].scatter(mref, aref_new, color='red', alpha=0.3, s=2)
        ax[3,1].set_xlabel('mag')

    if cte_fit=='power_line':
        idx1 = np.where((mgood > 15) & (mgood < 18.5))[0]
        idx2 = np.where(mgood > 18.5)[0]

        idx1r = np.where((mref > 15) & (mref < 18.5))[0]
        idx2r = np.where(mref > 18.5)[0]

        gpopt1, gpcov1 = curve_fit(T_line, mgood[idx1], ygood[idx1], maxfev=100000)
        gpopt2, gpcov2 = curve_fit(T_cte_y, mgood[idx2], ygood[idx2], maxfev=100000)
     
        marr1 = np.linspace(13, 18.5, 1000)
        marr2 = np.linspace(18.5, 24, 1000)

        mgood1 = mgood[idx1]
        mgood2 = mgood[idx2]
        mref1 = mref[idx1r]
        mref2 = mref[idx2r]

        xgood1 = xgood[idx1]
        xgood2 = xgood[idx2]
        ygood1 = ygood[idx1]
        ygood2 = ygood[idx2]

        xref1 = xref[idx1r]
        xref2 = xref[idx2r]
        yref1 = yref[idx1r]
        yref2 = yref[idx2r]

        xegood1 = xegood[idx1]
        xegood2 = xegood[idx2]
        yegood1 = yegood[idx1]
        yegood2 = yegood[idx2]

        xeref1 = xeref[idx1r]
        xeref2 = xeref[idx2r]
        yeref1 = yeref[idx1r]
        yeref2 = yeref[idx2r]
    
        # Corrected values
        ygood_new1 = ygood1 - T_line(mgood1, *gpopt1)
        yref_new1 = yref1 - T_line(mref1, *gpopt1)
        ygood_new2 = ygood2 - T_cte_y(mgood2, *gpopt2)
        yref_new2 = yref2 - T_cte_y(mref2, *gpopt2)

        agood1 = angle_from_xy(xgood1, ygood1) % 360
        rgood1 = np.hypot(xgood1, ygood1)
        aref1 = angle_from_xy(xref1, yref1) % 360
        rref1 = np.hypot(xref1, yref1)

        agood_new1 = angle_from_xy(xgood1, ygood_new1) % 360
        rgood_new1 = np.hypot(xgood1, ygood_new1)
        aref_new1 = angle_from_xy(xref1, yref_new1) % 360
        rref_new1 = np.hypot(xref1, yref_new1)

        agood2 = angle_from_xy(xgood2, ygood2) % 360
        rgood2 = np.hypot(xgood2, ygood2)
        aref2 = angle_from_xy(xref2, yref2) % 360
        rref2 = np.hypot(xref2, yref2)

        agood_new2 = angle_from_xy(xgood2, ygood_new2) % 360
        rgood_new2 = np.hypot(xgood2, ygood_new2)
        aref_new2 = angle_from_xy(xref2, yref_new2) % 360
        rref_new2 = np.hypot(xref2, yref_new2)
    
        fig, ax = plt.subplots(4, 2, figsize=(12,12), sharex=True, sharey='row', num=105)
        plt.subplots_adjust(hspace=0.01, wspace=0.01)
        ax[0,0].scatter(mgood, ygood, color='black', alpha=0.3, s=2)
        ax[0,0].scatter(mref, yref, color='red', alpha=0.3, s=2)
        ax[0,0].set_ylabel('Res, y (arcsec)')
        ax[0,0].set_ylim(-0.01, 0.01)
        ax[0,0].axhline(y=0)
        ax[0,0].plot(marr1, T_line(marr1, *gpopt1), 'b-')
        ax[0,0].plot(marr2, T_cte_y(marr2, *gpopt2), 'b-')
        ax[0,0].set_title('No correction')
    
        ax[0,1].scatter(mgood1, ygood_new1, color='black', alpha=0.3, s=2)
        ax[0,1].scatter(mref1, yref_new1, color='red', alpha=0.3, s=2)
        ax[0,1].scatter(mgood2, ygood_new2, color='black', alpha=0.3, s=2)
        ax[0,1].scatter(mref2, yref_new2, color='red', alpha=0.3, s=2)
        ax[0,1].set_ylim(-0.01, 0.01)
        ax[0,1].axhline(y=0)
        ax[0,1].set_title('Corrected')
    
        ax[1,0].scatter(mgood, ygood/yegood, color='black', alpha=0.3, s=2)
        ax[1,0].scatter(mref, yref/yeref, color='red', alpha=0.3, s=2)
        ax[1,0].set_ylabel('Res/Pos Err, y')
        ax[1,0].set_ylim(-10, 10)
        ax[1,0].axhline(y=0)
    
        ax[1,1].scatter(mgood1, ygood_new1/yegood1, color='black', alpha=0.3, s=2)
        ax[1,1].scatter(mref1, yref_new1/yeref1, color='red', alpha=0.3, s=2)
        ax[1,1].scatter(mgood2, ygood_new2/yegood2, color='black', alpha=0.3, s=2)
        ax[1,1].scatter(mref2, yref_new2/yeref2, color='red', alpha=0.3, s=2)
        ax[1,1].set_ylim(-10, 10)
        ax[1,1].axhline(y=0)
    
        ax[2,0].scatter(mgood, rgood, color='black', alpha=0.3, s=2)
        ax[2,0].scatter(mref, rref, color='red', alpha=0.3, s=2)
        ax[2,0].set_ylabel('Modulus (arcsec)')
        ax[2,0].set_yscale('log')
        if type(rgood) == astropy.table.column.MaskedColumn:
            ax[2,0].set_ylim(1e-6, 1.1 * np.max(np.concatenate([rgood.data, rref.data])))
        else:
            ax[2,0].set_ylim(1e-6, 1.1 * np.max(np.concatenate([rgood, rref])))
    
        ax[2,1].scatter(mgood1, rgood_new1, color='black', alpha=0.3, s=2)
        ax[2,1].scatter(mref1, rref_new1, color='red', alpha=0.3, s=2)
        ax[2,1].scatter(mgood2, rgood_new2, color='black', alpha=0.3, s=2)
        ax[2,1].scatter(mref2, rref_new2, color='red', alpha=0.3, s=2)
        ax[2,1].set_yscale('log')
        if type(rgood_new2) == astropy.table.column.MaskedColumn:
            ax[2,1].set_ylim(1e-6, 1.1 * np.max(np.concatenate([rgood_new.data2, rref_new.data2])))
        else:
            ax[2,1].set_ylim(1e-6, 1.1 * np.max(np.concatenate([rgood_new2, rref_new2])))
    
        ax[3,0].scatter(mgood, agood, color='black', alpha=0.3, s=2)
        ax[3,0].scatter(mref, aref, color='red', alpha=0.3, s=2)
        ax[3,0].set_ylabel('Angle (deg)')
        ax[3,0].set_xlabel('mag')
    
        ax[3,1].scatter(mgood1, agood_new1, color='black', alpha=0.3, s=2)
        ax[3,1].scatter(mref1, aref_new1, color='red', alpha=0.3, s=2)
        ax[3,1].scatter(mgood2, agood_new2, color='black', alpha=0.3, s=2)
        ax[3,1].scatter(mref2, aref_new2, color='red', alpha=0.3, s=2)
        ax[3,1].set_xlabel('mag')
    
def T_cte_y(m, A, m0, alpha, m1):
    base = m/m0

    return m1 + A * np.sign(base) * np.abs(base)**alpha

def T_line(m, a, b):
    return a + m*b


def plot_quiver_residuals(x_t, y_t, x_ref, y_ref, good_idx, ref_idx, title, 
                          unit='pixel', scale=None, plotlim=None):
    """
    unit : str
        'pixel' or 'arcsec'
        The pixel units of the input values. Note, if arcsec, then the values will be
        converted to milli-arcsec for plotting when appropriate. 

    scale : float
        The quiver scale. If none, then default units will be used appropriate to the unit. 

    plotlim : float (positive)
        Sets the size of the plotted figure. If None, then default is used.
        Otherwise plots figure of range [-plotlim, plotlim] x [-plotlim, plotlim].
    """
    dx = (x_t - x_ref)
    dy = (y_t - y_ref)

    if unit == 'pixel':
        if scale == None:
            quiv_scale = 5
        else:
            quiv_scale = scale
        quiv_label = '0.3 pix'
        quiv_label_val = 0.3
        unit2 = 'pix'
    else:
        dx *= 1e3
        dy *= 1e3
        if scale == None:
            quiv_scale = 50
        else:
            quiv_scale = scale
        quiv_label = '1 mas'
        quiv_label_val = 1.0
        unit2 = 'mas'


    plt.figure(101, figsize=(6,6))
    plt.clf()
    q = plt.quiver(x_ref[good_idx], y_ref[good_idx], dx[good_idx], dy[good_idx],
                   color='black', scale=quiv_scale, angles='xy', alpha=0.5)
    plt.quiver(x_ref[good_idx][ref_idx], y_ref[good_idx][ref_idx], dx[good_idx][ref_idx], dy[good_idx][ref_idx],
               color='red', scale=quiv_scale, angles='xy')
    plt.quiverkey(q, 0.5, 0.85, quiv_label_val, quiv_label,
                      coordinates='figure', labelpos='E', color='green')
    plt.xlabel('X (ref ' + unit + ')')
    plt.ylabel('Y (ref ' + unit + ')')
    plt.title(title)
    plt.axis('equal')
    if plotlim is not None:
        plt.xlim(-1 * plotlim, plotlim)
        plt.ylim(-1 * plotlim, plotlim)
    plt.show()
    plt.pause(1)

    str_fmt = 'Residuals (mean, std): dx = {0:7.3f} +/- {1:7.3f} {5:s}  dy = {2:7.3f} +/- {3:7.3f} {5:s} for {4:s} stars'
    if len(ref_idx) > 1:
        print(str_fmt.format(dx[good_idx][ref_idx].mean(), dx[good_idx][ref_idx].std(),
                             dy[good_idx][ref_idx].mean(), dy[good_idx][ref_idx].std(), 'REF', unit2))
    else:
        print(str_fmt.format(dx[good_idx][ref_idx].mean(), 0.0,
                             dy[good_idx][ref_idx].mean(), 0.0, 'REF', unit2))
        
    print(str_fmt.format(dx[good_idx].mean(), dx[good_idx].std(),
                         dy[good_idx].mean(), dy[good_idx].std(), 'GOOD', unit2))


    return (dx, dy)

def plot_quiver_residuals_magcolor_all_epochs(tab, unit='arcsec', scale=None, plotlim=None, lower_mag=18, upper_mag=13):
    # Keep track of the residuals for averaging.
    dr_good = np.zeros(len(tab), dtype=float)
    n_good = np.zeros(len(tab), dtype=int)
    dr_ref = np.zeros(len(tab), dtype=float)
    n_ref = np.zeros(len(tab), dtype=int)

    idx = np.where((tab['m0'] < lower_mag) & 
                   (tab['m0'] > upper_mag))[0]
    tab = tab[idx]

    for ee in range(tab['x'].shape[1]):
        dt = tab['t'][:, ee] - tab['t0']
        xt_mod = tab['x0'] + tab['vx'] * dt
        yt_mod = tab['y0'] + tab['vy'] * dt
        mag = tab['m0']

        good_idx = np.where(np.isfinite(tab['x'][:, ee]) == True)[0]
        ref_idx = np.where(tab[good_idx]['used_in_trans'][:, ee] == True)[0]

        dx, dy = plot_quiver_residuals_magcolor(tab['x'][:, ee], tab['y'][:, ee], 
                                                xt_mod, yt_mod, mag,
                                                good_idx, ref_idx,
                                                'Epoch {0:d}'.format(ee), 
                                                unit=unit, scale=scale, plotlim=plotlim)

        # Building up average dr for a set of stars.
        dr = np.hypot(dx, dy)

        dr_good[good_idx] += dr[good_idx]
        dr_ref[good_idx[ref_idx]] += dr[good_idx[ref_idx]]

        n_good[good_idx] += 1
        n_ref[good_idx[ref_idx]] += 1

    dr_good_avg = np.zeros(len(tab), dtype=float)
    idx = np.where(n_good > 0)[0]
    dr_good_avg[idx] = dr_good[idx] / n_good[idx]
    
    dr_ref_avg = np.zeros(len(tab), dtype=float)
    idx = np.where(n_ref > 0)[0]
    dr_ref_avg[idx] = dr_ref[idx] / n_ref[idx]

    hdr = '{name:>16s} {mag:>5s} {dr:>6s} {x:>6s} {y:>6s} {r:>6s}'
    fmt = '{name:16s} {mag:5.2f} {dr:6.4f} {x:6.3f} {y:6.3f} {r:6.3f}'



def plot_quiver_residuals_magcolor(x_t, y_t, x_ref, y_ref, mag, good_idx, ref_idx, title, 
                                   unit='pixel', scale=None, plotlim=None):
    """
    unit : str
        'pixel' or 'arcsec'
        The pixel units of the input values. Note, if arcsec, then the values will be
        converted to milli-arcsec for plotting when appropriate. 

    scale : float
        The quiver scale. If none, then default units will be used appropriate to the unit. 

    plotlim : float (positive)
        Sets the size of the plotted figure. If None, then default is used.
        Otherwise plots figure of range [-plotlim, plotlim] x [-plotlim, plotlim].
    """
    dx = (x_t - x_ref)
    dy = (y_t - y_ref)

    if unit == 'pixel':
        if scale == None:
            quiv_scale = 5
        else:
            quiv_scale = scale
        quiv_label = '0.3 pix'
        quiv_label_val = 0.3
        unit2 = 'pix'
    else:
        dx *= 1e3
        dy *= 1e3
        if scale == None:
            quiv_scale = 50
        else:
            quiv_scale = scale
        quiv_label = '1 mas'
        quiv_label_val = 1.0
        unit2 = 'mas'

        norm = matplotlib.colors.Normalize()
        norm.autoscale(mag)
        cm = matplotlib.cm.viridis
        sm = matplotlib.cm.ScalarMappable(cmap=cm, norm=norm)

#         cmap = mpl.cm.cool
#         norm = mpl.colors.Normalize(vmin=np.min(mag), vmax=np.max(mag))
# 
#         cb1 = mpl.colorbar.ColorbarBase(ax, cmap=cmap,
#                                         norm=norm,
#                                         orientation='horizontal')

    plt.figure(101, figsize=(6,6))
    plt.clf()
    q = plt.quiver(x_ref[good_idx], y_ref[good_idx], dx[good_idx], dy[good_idx],
                   color=cm(norm(mag[good_idx])), scale=quiv_scale, angles='xy', alpha=0.8)
    plt.quiverkey(q, 0.5, 0.85, quiv_label_val, quiv_label,
                      coordinates='figure', labelpos='E', color='green')
    plt.colorbar(sm)
    plt.xlabel('X (ref ' + unit + ')')
    plt.ylabel('Y (ref ' + unit + ')')
    plt.title(title + ', Good')
    plt.axis('equal')
    if plotlim is not None:
        plt.xlim(-1 * plotlim, plotlim)
        plt.ylim(-1 * plotlim, plotlim)
    plt.show()
    plt.pause(1)

    plt.figure(102, figsize=(6,6))
    plt.clf()
    q = plt.quiver(x_ref[good_idx][ref_idx], y_ref[good_idx][ref_idx], dx[good_idx][ref_idx], dy[good_idx][ref_idx],
               color=cm(norm(mag[good_idx][ref_idx])), scale=quiv_scale, angles='xy', alpha=0.8)
    plt.quiverkey(q, 0.5, 0.85, quiv_label_val, quiv_label,
                      coordinates='figure', labelpos='E', color='green')
    plt.colorbar(sm)
    plt.xlabel('X (ref ' + unit + ')')
    plt.ylabel('Y (ref ' + unit + ')')
    plt.title(title + ', Ref')
    plt.axis('equal')
    if plotlim is not None:
        plt.xlim(-1 * plotlim, plotlim)
        plt.ylim(-1 * plotlim, plotlim)
    plt.show()
    plt.pause(1)

    str_fmt = 'Residuals (mean, std): dx = {0:7.3f} +/- {1:7.3f} {5:s}  dy = {2:7.3f} +/- {3:7.3f} {5:s} for {4:s} stars'
    if len(ref_idx) > 1:
        print(str_fmt.format(dx[good_idx][ref_idx].mean(), dx[good_idx][ref_idx].std(),
                             dy[good_idx][ref_idx].mean(), dy[good_idx][ref_idx].std(), 'REF', unit2))
    else:
        print(str_fmt.format(dx[good_idx][ref_idx].mean(), 0.0,
                             dy[good_idx][ref_idx].mean(), 0.0, 'REF', unit2))
        
    print(str_fmt.format(dx[good_idx].mean(), dx[good_idx].std(),
                         dy[good_idx].mean(), dy[good_idx].std(), 'GOOD', unit2))


    return (dx, dy)


def plot_quiver_residuals_orig(x_t, y_t, x_ref, y_ref, good_idx, ref_idx, 
                               x_orig, y_orig, da, title, 
                               scale=None, plotlim=None):
    """
    unit : str
        'pixel' or 'arcsec'
        The pixel units of the input values. Note, if arcsec, then the values will be
        converted to milli-arcsec for plotting when appropriate. 

    scale : float
        The quiver scale. If none, then default units will be used appropriate to the unit. 

    plotlim : float (positive)
        Sets the size of the plotted figure. If None, then default is used.
        Otherwise plots figure of range [-plotlim, plotlim] x [-plotlim, plotlim].
    """
    # This is in arcsec...
    dx = (x_t - x_ref)
    dy = (y_t - y_ref)

    # ...convert to HST pixels, 0.04 arcsec/pix
    dx /= 0.04
    dy /= 0.04

    # Residual modulus
    r_good = np.hypot(dx[good_idx], dy[good_idx])
    r_ref = np.hypot(dx[good_idx][ref_idx], dy[good_idx][ref_idx])

    # Residual angle
    agood = angle_from_xy(dx[good_idx], dy[good_idx])
    aref = angle_from_xy(dx[good_idx][ref_idx], dy[good_idx][ref_idx])
    # Subtract off rotation angle IN DEGREES (e.g. if going from Gaia to HST camera frame)
    agood -= da
    aref -= da
    # Keep everything within 0 to 360
    agood = agood % 360
    aref = aref % 360

    dx_good_new, dy_good_new = rotate(dx[good_idx], dy[good_idx], -da)
    dx_ref_new, dy_ref_new = rotate(dx[good_idx][ref_idx], dy[good_idx][ref_idx], -da)
    print('Rotation angle between HST and Gaia (deg): ', da)

    plt.figure(102, figsize=(6,6))
    plt.clf()
    q = plt.quiver(x_orig[good_idx], y_orig[good_idx], dx_good_new, dy_good_new,
                   color='black', scale=scale, angles='xy', alpha=0.5)
    plt.quiver(x_orig[good_idx][ref_idx], y_orig[good_idx][ref_idx], dx_ref_new, dy_ref_new,
               color='red', scale=scale, angles='xy')
    plt.quiverkey(q, 0.5, 0.85, 0.3, '0.3 pix',
                      coordinates='figure', labelpos='E', color='green')
    plt.xlabel('X (ref pix)')
    plt.ylabel('Y (ref pix)')
    plt.title(title)
    plt.axis('equal')
    if plotlim is not None:
        plt.xlim(-1 * plotlim, plotlim)
        plt.ylim(-1 * plotlim, plotlim)
    plt.show()
    plt.pause(1)

#    plt.figure(figsize=(14,6))
#    plt.clf()
#    ax1 = plt.subplot(1, 2, 1)
#    ax2 = plt.subplot(1, 2, 2)
#    plt.subplots_adjust(wspace=0.3)
#    ax1.hist(agood, color='black', histtype = 'step',
#             alpha=0.8 , bins = 36, density=True)
#    ax1.hist(aref ,color='red', histtype = 'step',
#             alpha=0.8, bins = 36, density=True)
#    ax1.set_xlabel('Quiver angle (degrees), HST camera')
#    
#    ax2.scatter(x_orig[good_idx], y_orig[good_idx], 
#                s=5e3 * r_good**2, alpha=0.3, color='black')
#    ax2.scatter(x_orig[good_idx][ref_idx], y_orig[good_idx][ref_idx], 
#                s=5e3 * r_ref**2, alpha=0.5, color='red')    
#    ax2.set_xlabel('X (orig pix)')
#    ax2.set_ylabel('Y (orig pix)')
#    plt.title(title)
#    plt.axis('equal')
#    if plotlim is not None:
#        plt.xlim(-1 * plotlim, plotlim)
#        plt.ylim(-1 * plotlim, plotlim)
#    plt.show()
#    plt.pause(1)

    return (dx, dy)


def rotate(x, y, theta):
    """
    theta: in degrees
    """
    theta = np.radians(theta)

    xnew = x*np.cos(theta) - y*np.sin(theta)
    ynew = x*np.sin(theta) + y*np.cos(theta)

    return xnew, ynew


def plot_quiver_residuals_orig_angle_xy(x_t, y_t, x_ref, y_ref, good_idx, ref_idx, 
                                        x_orig, y_orig, da, title, scale=None, plotlim=None):
    """
    unit : str
        'pixel' or 'arcsec'
        The pixel units of the input values. Note, if arcsec, then the values will be
        converted to milli-arcsec for plotting when appropriate. 

    scale : float
        The quiver scale. If none, then default units will be used appropriate to the unit. 

    plotlim : float (positive)
        Sets the size of the plotted figure. If None, then default is used.
        Otherwise plots figure of range [-plotlim, plotlim] x [-plotlim, plotlim].
    """
    dx = (x_t - x_ref)
    dy = (y_t - y_ref)
    
    # Residual modulus
    r_good = np.hypot(dx[good_idx], dy[good_idx])
    r_ref = np.hypot(dx[good_idx][ref_idx], dy[good_idx][ref_idx])

    # Residual angle
    agood = angle_from_xy(dx[good_idx], dy[good_idx])
    aref = angle_from_xy(dx[good_idx][ref_idx], dy[good_idx][ref_idx])
    # Subtract off rotation angle IN DEGREES (e.g. if going from Gaia to HST camera frame)
    agood -= da
    aref -= da
    # Keep everything within 0 to 360
    agood = agood % 360
    aref = aref % 360

    plt.figure(figsize=(14,6))
    plt.clf()
    ax1 = plt.subplot(1, 2, 1)
    ax2 = plt.subplot(1, 2, 2)
    plt.subplots_adjust(wspace=0.3)

    plt.clf()
    fig, ax = plt.subplots(1, 2, figsize=(12,6), sharey=True)
#    plt.clf()
    plt.subplots_adjust(wspace=0.01)
    ax[0].scatter(x_orig[good_idx], agood, color='black', alpha=0.3, s=5)
    ax[0].scatter(x_orig[good_idx][ref_idx], aref, color='red', alpha=0.3, s=5)
    ax[0].set_xlabel('X (orig pix)')
    ax[0].set_ylabel('Quiver angle (degrees), HST camera')

    ax[1].scatter(y_orig[good_idx], agood, color='black', alpha=0.3, s=5)
    ax[1].scatter(y_orig[good_idx][ref_idx], aref, color='red', alpha=0.3, s=5)
    ax[1].set_xlabel('Y (orig pix)')
    plt.title(title)
    plt.axis('equal')
    if plotlim is not None:
        plt.xlim(-1 * plotlim, plotlim)
        plt.ylim(-1 * plotlim, plotlim)
    plt.show()
    plt.pause(1)

    return


<<<<<<< HEAD
def plot_chi2_dist(tab, Ndetect, n_bins=50):
=======
def plot_chi2_dist(tab, Ndetect, xlim=40):
>>>>>>> e1986f8a
    """
    tab = flystar table
    Ndetect = Number of epochs star detected in
    """
    chi2_x_list = []
    chi2_y_list = []
    fnd_list = [] # Number of non-NaN error measurements

    for ii in range(len(tab['xe'])):
        # Ignore the NaNs 
        fnd = np.argwhere(~np.isnan(tab['xe'][ii,:]))
#        fnd = np.where(tab['xe'][ii, :] > 0)[0]
        fnd_list.append(len(fnd))
        
        time = tab['t'][ii, fnd]
        x = tab['x'][ii, fnd]
        y = tab['y'][ii, fnd]
        xerr = tab['xe'][ii, fnd]
        yerr = tab['ye'][ii, fnd]

        dt = tab['t'][ii, fnd] - tab['t0'][ii]
        fitLineX = tab['x0'][ii] + (tab['vx'][ii] * dt)
        fitLineY = tab['y0'][ii] + (tab['vy'][ii] * dt)

        diffX = x - fitLineX
        diffY = y - fitLineY
        sigX = diffX / xerr
        sigY = diffY / yerr
        
        chi2_x = np.sum(sigX**2)
        chi2_y = np.sum(sigY**2)
        chi2_x_list.append(chi2_x)
        chi2_y_list.append(chi2_y)

    x = np.array(chi2_x_list)
    y = np.array(chi2_y_list)
    fnd = np.array(fnd_list)
    
    idx = np.where(fnd == Ndetect)[0]
    # Fitting position and velocity... so subtract 2 to get Ndof
    Ndof = Ndetect - 2 
<<<<<<< HEAD
    chi2_xaxis = np.linspace(0, 40, 100)
    chi2_bins = np.linspace(0, 40, n_bins)
=======
    chi2_xaxis = np.linspace(0, xlim, xlim*3)

    xhi = np.where(x[idx] > 20)[0]
    yhi = np.where(y[idx] > 20)[0]
#    print('x')
#    print(tab['name'][idx][xhi])
#    print('y')
#    print(tab['name'][idx][yhi])
>>>>>>> e1986f8a

    
    plt.figure(figsize=(6,4))
    plt.clf()
<<<<<<< HEAD
    plt.hist(x[idx], bins=chi2_bins, histtype='step', label='X', density=True)
    plt.hist(y[idx], bins=chi2_bins, histtype='step', label='Y', density=True)
=======
    plt.hist(x[idx], bins=np.arange(xlim*10), histtype='step', label='X', density=True)
    plt.hist(y[idx], bins=np.arange(xlim*10), histtype='step', label='Y', density=True)
>>>>>>> e1986f8a
    plt.plot(chi2_xaxis, chi2.pdf(chi2_xaxis, Ndof), 'r-', alpha=0.6, 
             label='$\chi^2$ ' + str(Ndof) + ' dof')
    plt.title('$N_{epoch} = $' + str(Ndetect) + ', $N_{dof} = $' + str(Ndof))
    plt.xlim(0, xlim)
    plt.legend()

    chi2red_x = x / (fnd - 2)
    chi2red_y = y / (fnd - 2)
    chi2red_t = (x + y) / (2.0 * (fnd - 2))
    
    print('Mean reduced chi^2: (Ndetect = {0:d} of {1:d})'.format(len(idx), len(tab)))
    fmt = '   {0:s} = {1:.1f} for N_detect and {2:.1f} for all'
    med_chi2red_x_f = np.median(chi2red_x[idx])
    med_chi2red_x_a = np.median(chi2red_x)
    med_chi2red_y_f = np.median(chi2red_y[idx])
    med_chi2red_y_a = np.median(chi2red_y)
    med_chi2red_t_f = np.median(chi2red_t[idx])
    med_chi2red_t_a = np.median(chi2red_t)
    print(fmt.format('  X', med_chi2red_x_f, med_chi2red_x_a))
    print(fmt.format('  Y', med_chi2red_y_f, med_chi2red_y_a))
    print(fmt.format('Tot', med_chi2red_t_f, med_chi2red_t_a))

    return


def plot_chi2_dist_per_epoch(tab, Ndetect, xlim, ylim = [-1, 1], target_idx = 0):
    """
    tab = flystar table
    Ndetect = Number of epochs star detected in
    """
    diffX_arr = -99 * np.ones((len(tab['xe']), Ndetect))
    diffY_arr = -99 * np.ones((len(tab['xe']), Ndetect))
    errX_arr = -99 * np.ones((len(tab['xe']), Ndetect))
    errY_arr = -99 * np.ones((len(tab['xe']), Ndetect))
    sigX_arr = -99 * np.ones((len(tab['xe']), Ndetect))
    sigY_arr = -99 * np.ones((len(tab['xe']), Ndetect))
    m_arr = -99 * np.ones((len(tab['xe']), Ndetect))

    for ii in range(len(tab['xe'])):
        # Ignore the NaNs 
        fnd = np.argwhere(~np.isnan(tab['xe'][ii,:]))
        if len(fnd) == Ndetect:            
            time = tab['t'][ii, fnd]
            x = tab['x'][ii, fnd]
            y = tab['y'][ii, fnd]
            m = tab['m'][ii, fnd]

            xerr = tab['xe'][ii, fnd]
            yerr = tab['ye'][ii, fnd]

            dt = tab['t'][ii, fnd] - tab['t0'][ii]
            fitLineX = tab['x0'][ii] + (tab['vx'][ii] * dt)
            fitLineY = tab['y0'][ii] + (tab['vy'][ii] * dt)
            
            diffX = x - fitLineX
            diffY = y - fitLineY
            sigX = diffX / xerr
            sigY = diffY / yerr

            diffX_arr[ii] = diffX.reshape(Ndetect,)
            diffY_arr[ii] = diffY.reshape(Ndetect,)
            errX_arr[ii] = xerr.reshape(Ndetect,)
            errY_arr[ii] = yerr.reshape(Ndetect,)            
            sigX_arr[ii] = sigX.reshape(Ndetect,)
            sigY_arr[ii] = sigY.reshape(Ndetect,)
            m_arr[ii] = m.reshape(Ndetect,)

    for ii in range(Ndetect):
#        fig, (ax1, ax2, ax3) = plt.subplots(1, 3, figsize=(15, 4),
#                                            gridspec_kw={'width_ratios': [1, 2, 2]})
#        plt.subplots_adjust(wspace=0.5)
#        ax1.hist(sigX_arr[:, ii], label = 'X', histtype='step', bins=np.linspace(-10, 10))
#        ax1.hist(sigY_arr[:, ii], label = 'Y', histtype='step', bins=np.linspace(-10, 10))
#        ax1.set_xlabel('sigma')
#        ax1.legend()

        fig, (ax2, ax3) = plt.subplots(1, 2, figsize=(14, 4))
        plt.subplots_adjust(wspace=0.25)

        ax2.plot(m_arr[:, ii], sigX_arr[:, ii], 's', label = 'X', color='tab:blue', alpha=0.4, ms=5)
        ax2.plot(m_arr[:, ii], sigY_arr[:, ii], 'o', label = 'Y', color='tab:orange', alpha=0.4, ms=5)
        if target_idx is not None:
            ax2.plot(m_arr[target_idx, ii], sigX_arr[target_idx, ii], 's', color='black', ms=5)
            ax2.plot(m_arr[target_idx, ii], sigY_arr[target_idx, ii], 'o', color='black', ms=5)
        ax2.set_xlim(xlim[0], xlim[1])
        ax2.set_ylim(-5, 5)
        ax2.axhline(y=0, color='black', alpha=0.9, zorder=1000)
        ax2.set_xlabel('mag')
        ax2.set_ylabel('sigma')
        ax2.set_title('Epoch {0}'.format(ii))
        ax2.legend()

        ax3.errorbar(m_arr[:, ii], diffX_arr[:, ii]*1E3, yerr=errX_arr[:, ii]*1E3, 
                     marker='s', label = 'X', ls='none', color='tab:blue', alpha=0.4, ms=5)
        ax3.errorbar(m_arr[:, ii], diffY_arr[:, ii]*1E3, yerr=errY_arr[:, ii]*1E3, 
                     marker='o', label = 'Y', ls='none', color='tab:orange', alpha=0.4, ms=5)
        if target_idx is not None:
            ax3.errorbar(m_arr[target_idx, ii], diffX_arr[target_idx, ii]*1E3, yerr=errX_arr[target_idx, ii]*1E3, 
                         marker='s', ls='none', color='black', ms=5)
            ax3.errorbar(m_arr[target_idx, ii], diffY_arr[target_idx, ii]*1E3, yerr=errY_arr[target_idx, ii]*1E3, 
                         marker='o', ls='none', color='black', ms=5)
        ax3.set_xlim(xlim[0], xlim[1])
        ax3.set_ylim(ylim[0], ylim[1])
        ax3.axhline(y=0, color='black', alpha=0.9, zorder=1000)
        ax3.set_xlabel('mag')
        ax3.set_ylabel('residual (mas)')

    return

<<<<<<< HEAD
def plot_chi2_dist_mag(tab, Ndetect, n_bins=30):
=======
def plot_chi2_dist_mag(tab, Ndetect, xlim=40):
>>>>>>> e1986f8a
    """
    tab = flystar table
    Ndetect = Number of epochs star detected in
    """
    chi2_m_list = []
    fnd_list = [] # Number of non-NaN error measurements

    for ii in range(len(tab['me'])):
        # Ignore the NaNs 
        fnd = np.argwhere(~np.isnan(tab['me'][ii,:]))
        fnd_list.append(len(fnd))
        
        m = tab['m'][ii, fnd]
        merr = tab['me'][ii, fnd]
        m0 = tab['m0'][ii]
        m0err = tab['m0e'][ii]

        diff_m = m0 - m
        sig_m = diff_m/merr
        
        chi2_m = np.sum(sig_m**2)
        chi2_m_list.append(chi2_m)

    chi2_m = np.array(chi2_m_list)
    fnd = np.array(fnd_list)

    idx = np.where(fnd == Ndetect)[0]

    # Fitting mean magnitude... so subtract 1 to get Ndof
    Ndof = Ndetect - 1
<<<<<<< HEAD
    chi2_maxis = np.linspace(0, 40, 100)
    chi2_bins = np.linspace(0, 40, n_bins)
=======
    chi2_maxis = np.linspace(0, xlim, xlim*3)
>>>>>>> e1986f8a

    plt.figure(figsize=(6,4))
    plt.clf()
    plt.hist(m[idx], bins=np.arange(xlim*10), histtype='step', density=True)
    plt.plot(chi2_maxis, chi2.pdf(chi2_maxis, Ndof), 'r-', alpha=0.6, 
             label='$\chi^2$ ' + str(Ndof) + ' dof')
    plt.title('$N_{epoch} = $' + str(Ndetect) + ', $N_{dof} = $' + str(Ndof))
    plt.xlim(0, xlim)
    plt.legend()

    print('Mean reduced chi^2: (Ndetect = {0:d} of {1:d})'.format(len(idx), len(tab)))
    fmt = '   {0:s} = {1:.1f} for N_detect and {2:.1f} for all'
    print(fmt.format('M', np.median(chi2_m[idx] / (fnd[idx] - 2)), np.median(chi2_m / (fnd - 2))))
    
    return

def plot_stars(tab, star_names, NcolMax=2, epoch_array = None, figsize=(15,25), color_time=False):
    """
    Plot a set of stars positions, flux and residuals over time. 

    epoch_array : None, array
        Array of the epoch indicies to plot. If None, plots all epochs.
    """
    print( 'Creating residuals plots for star(s):' )
    print( star_names )
    
    Nstars = len(star_names)
    Ncols = 3 * np.min([Nstars, NcolMax])
    if Nstars <= Ncols/3:
        Nrows = 3
    else:
        Nrows = math.ceil(Nstars / (Ncols / 3)) * 3

    plt.close('all')
    plt.figure(2, figsize=figsize)
    names = tab['name']
    mag = tab['m0']
    x = tab['x0']
    y = tab['y0']
    r = np.hypot(x, y)
    
    for i in range(Nstars):
        starName = star_names[i]
        
        try:
            ii = np.where(tab['name'] == starName)[0][0]
        except IndexError:
            print("!! %s is not in this list"%starName)
            continue

        # Ignore the NaNs
        fnd = np.argwhere(~np.isnan(tab['xe'][ii,:]))

        if epoch_array is not None:
            fnd = np.intersect1d(fnd, epoch_array)
            fnd = fnd.reshape(len(fnd),1)

        time = tab['t'][ii, fnd]
        dtime = time.data % 1 
        x = tab['x'][ii, fnd]
        y = tab['y'][ii, fnd]
        m = tab['m'][ii, fnd]

        xerr = tab['xe'][ii, fnd]
        yerr = tab['ye'][ii, fnd]
        merr = tab['me'][ii, fnd]

        dt = tab['t'][ii, fnd] - tab['t0'][ii]
        fitLineX = tab['x0'][ii] + (tab['vx'][ii] * dt)
        fitLineY = tab['y0'][ii] + (tab['vy'][ii] * dt)

        fitSigX = np.hypot(tab['x0e'][ii], tab['vxe'][ii]*dt)
        fitSigY = np.hypot(tab['y0e'][ii], tab['vye'][ii]*dt)

        fitLineM = np.repeat(tab['m0'][ii], len(dt)).reshape(len(dt),1)
        fitSigM = np.repeat(tab['m0e'][ii], len(dt)).reshape(len(dt),1)

        diffX = x - fitLineX
        diffY = y - fitLineY
        diffM = m - fitLineM
        diff = np.hypot(diffX, diffY)
        rerr = np.sqrt((diffX*xerr)**2 + (diffY*yerr)**2) / diff
        sigX = diffX / xerr
        sigY = diffY / yerr
        sigM = diffM / merr
        sig = diff / rerr

        # Determine if there are points that are more than 4 sigma off
        idxX = np.where(abs(sigX) > 4)
        idxY = np.where(abs(sigY) > 4)
        idxM = np.where(abs(sigM) > 4)
        idx = np.where(abs(sig) > 4)

        # Calculate chi^2 metrics
        chi2_x = np.sum(sigX**2)
        chi2_y = np.sum(sigY**2)
        chi2_m = np.sum(sigM**2)

        dof = len(x) - 2
        dofM = len(m) - 1

        chi2_red_x = chi2_x / dof
        chi2_red_y = chi2_y / dof
        chi2_red_m = chi2_m / dofM
        

        print( 'Star:        ', starName )
        print( '\tX Chi^2 = %5.2f (%6.2f for %2d dof)' % 
              (chi2_red_x, chi2_x, dof))
        print( '\tY Chi^2 = %5.2f (%6.2f for %2d dof)' % 
              (chi2_red_y, chi2_y, dof))
        print( '\tM Chi^2 = %5.2f (%6.2f for %2d dof)' % 
              (chi2_red_m, chi2_m, dofM))

        tmin = time.min()
        tmax = time.max()

        dateTicLoc = plt.MultipleLocator(3)
        dateTicRng = [np.floor(tmin), np.ceil(tmax)]
        dateTics = np.arange(np.floor(tmin), np.ceil(tmax)+0.1)
        DateTicsLabel = dateTics

        # See if we are using MJD instead.
        if time[0] > 50000:
            print('MJD')
            dateTicLoc = plt.MultipleLocator(1000)
            t0 = int(np.round(np.min(time), 50))
            tO = int(np.round(np.max(time), 50))
            dateTicRng = [tmin-200, tmax+200]
            dateTics = np.arange(dateTicRng[0], dateTicRng[-1]+500, 1000)
            DateTicsLabel = dateTics


        maxErr = np.array([(diffX-xerr)*1e3, (diffX+xerr)*1e3,
                           (diffY-yerr)*1e3, (diffY+yerr)*1e3]).max()
        maxErrM = np.array([(diffM - merr), (diffM + merr)]).max()

        if maxErr > 2:
            maxErr = 2.0
        if maxErrM > 1.0:
            maxErr = 1.0
        resTicRng = [-1.1*maxErr, 1.1*maxErr]
        resTicRngM = [-1.1*maxErrM, 1.1*maxErrM]

        from matplotlib.ticker import FormatStrFormatter
        fmtX = FormatStrFormatter('%5i')
        fmtY = FormatStrFormatter('%6.3f')
        fmtM = FormatStrFormatter('%5.2f')
        fontsize1 = 10

        ##########
        # X vs time
        ##########
        if i < (Ncols/3):
            col = (3*i)+1
            row = 1
        else:
            col = 1 + 3*(i % (Ncols/3))
            row = 1 + 3*(i//(Ncols/3)) 

        ind = int((row-1)*Ncols + col)

        paxes = plt.subplot(Nrows, Ncols, ind)
        plt.plot(time, fitLineX, 'b-')
        plt.plot(time, fitLineX + fitSigX, 'b--')
        plt.plot(time, fitLineX - fitSigX, 'b--')
        if not color_time:
            plt.errorbar(time, x, yerr=xerr.reshape(len(xerr),), fmt='k.')
        else:
            norm = colors.Normalize(vmin=0, vmax=1, clip=True)
            mapper = cm.ScalarMappable(norm=norm, cmap='hsv')
            time_color = np.array([(mapper.to_rgba(v)) for v in dtime])
            for xx, yy, ee, color in zip(time, x, xerr, time_color):
                plt.plot(xx, yy, '.', color=color)
                plt.errorbar(xx, yy, ee, color=color)
        rng = plt.axis()
        plt.axis(dateTicRng + [rng[2], rng[3]])
        plt.xticks(fontsize=fontsize1)
        plt.xlabel('Date (yrs)', fontsize=fontsize1)
        if time[0] > 50000:
            plt.xlabel('Date (MJD)', fontsize=fontsize1)
        plt.ylabel('X (asec)', fontsize=fontsize1)
        paxes.xaxis.set_major_formatter(fmtX)
        paxes.yaxis.set_major_formatter(fmtY)
        paxes.tick_params(axis='both', which='major', labelsize=fontsize1)
        plt.annotate(starName, xy=(1.0,1.1), xycoords='axes fraction', fontsize=12, color='red')


        ##########
        # Y vs time
        ##########
        col = col + 1
        ind = int((row-1)*Ncols + col)

        paxes = plt.subplot(Nrows, Ncols, ind)
        plt.plot(time, fitLineY, 'b-')
        plt.plot(time, fitLineY + fitSigY, 'b--')
        plt.plot(time, fitLineY - fitSigY, 'b--')
        if not color_time:
            plt.errorbar(time, y, yerr=yerr.reshape(len(yerr),), fmt='k.')
        else:
            norm = colors.Normalize(vmin=0, vmax=1, clip=True)
            mapper = cm.ScalarMappable(norm=norm, cmap='hsv')
            time_color = np.array([(mapper.to_rgba(v)) for v in dtime])
            for xx, yy, ee, color in zip(time, y, yerr, time_color):
                plt.plot(xx, yy, '.', color=color)
                plt.errorbar(xx, yy, ee, color=color)
        rng = plt.axis()
        plt.xticks(fontsize=fontsize1)
        plt.axis(dateTicRng + [rng[2], rng[3]])
        plt.xlabel('Date - 2000 (yrs)', fontsize=fontsize1)
        if time[0] > 50000:
            plt.xlabel('Date (MJD)', fontsize=fontsize1)
        plt.ylabel('Y (asec)', fontsize=fontsize1)
        paxes.xaxis.set_major_formatter(fmtX)
        paxes.yaxis.set_major_formatter(fmtY)
        paxes.tick_params(axis='both', which='major', labelsize=fontsize1)

        ##########
        # M vs time
        ##########
        col = col + 1
        ind = int((row - 1)*Ncols + col)

        paxes = plt.subplot(Nrows, Ncols, ind)
        plt.plot(time, fitLineM, 'g-')
        plt.plot(time, fitLineM + fitSigM, 'g--')
        plt.plot(time, fitLineM - fitSigM, 'g--')
        if not color_time:
            plt.errorbar(time, m, yerr=merr.reshape(len(merr),), fmt='k.')
        else:
            norm = colors.Normalize(vmin=0, vmax=1, clip=True)
            mapper = cm.ScalarMappable(norm=norm, cmap='hsv')
            time_color = np.array([(mapper.to_rgba(v)) for v in dtime])
            for xx, yy, ee, color in zip(time, m, merr, time_color):
                plt.plot(xx, yy, '.', color=color)
                plt.errorbar(xx, yy, ee, color=color)
        rng = plt.axis()
        plt.axis(dateTicRng + [rng[2], rng[3]])
        plt.xticks(fontsize=fontsize1)
        plt.xlabel('Date - 2000 (yrs)', fontsize=fontsize1)
        if time[0] > 50000:
            plt.xlabel('Date (MJD)', fontsize=fontsize1)
        plt.ylabel('m (mag)', fontsize=fontsize1)
        paxes.xaxis.set_major_formatter(fmtX)
        paxes.yaxis.set_major_formatter(fmtM)
        paxes.tick_params(axis='both', which='major', labelsize=12)
        

        ##########
        # X residuals vs time
        ##########
        row = row + 1
        col = col - 2
        ind = int((row-1)*Ncols + col)

        paxes = plt.subplot(Nrows, Ncols, ind)
        plt.plot(time, np.zeros(len(time)), 'b-')
        plt.plot(time,  fitSigX*1e3, 'b--')
        plt.plot(time, -fitSigX*1e3, 'b--')
        if not color_time:
            plt.errorbar(time, (x - fitLineX)*1e3, yerr=xerr.reshape(len(xerr),)*1e3, fmt='k.')
        else:
            norm = colors.Normalize(vmin=0, vmax=1, clip=True)
            mapper = cm.ScalarMappable(norm=norm, cmap='hsv')
            time_color = np.array([(mapper.to_rgba(v)) for v in dtime])
            for xx, yy, ee, color in zip(time, (x - fitLineX)*1e3, xerr*1e3, time_color):
                plt.plot(xx, yy, '.', color=color)
                plt.errorbar(xx, yy, ee, color=color)
        plt.axis(dateTicRng + resTicRng)
        plt.xticks(fontsize=fontsize1)
        plt.xlabel('Date (yrs)', fontsize=fontsize1)
        if time[0] > 50000:
            plt.xlabel('Date (MJD)', fontsize=fontsize1)
        plt.ylabel('X Residuals (mas)', fontsize=fontsize1)
        paxes.xaxis.set_major_formatter(fmtX)
        paxes.tick_params(axis='both', which='major', labelsize=fontsize1)

        ##########
        # Y residuals vs time
        ##########
        col = col + 1
        ind = int((row-1)*Ncols + col)

        paxes = plt.subplot(Nrows, Ncols, ind)
        plt.plot(time, np.zeros(len(time)), 'b-')
        plt.plot(time,  fitSigY*1e3, 'b--')
        plt.plot(time, -fitSigY*1e3, 'b--')
        if not color_time:
            plt.errorbar(time, (y - fitLineY)*1e3, yerr=yerr.reshape(len(yerr),)*1e3, fmt='k.')
        else:
            norm = colors.Normalize(vmin=0, vmax=1, clip=True)
            mapper = cm.ScalarMappable(norm=norm, cmap='hsv')
            time_color = np.array([(mapper.to_rgba(v)) for v in dtime])
            for xx, yy, ee, color in zip(time, (y - fitLineY)*1e3, yerr*1e3, time_color):
                plt.plot(xx, yy, '.', color=color)
                plt.errorbar(xx, yy, ee, color=color)
        plt.axis(dateTicRng + resTicRng)
        plt.xticks(fontsize=fontsize1)
        plt.xlabel('Date (yrs)', fontsize=fontsize1)
        if time[0] > 50000:
            plt.xlabel('Date (MJD)', fontsize=fontsize1)
        plt.ylabel('Y Residuals (mas)', fontsize=fontsize1)
        paxes.xaxis.set_major_formatter(fmtX)
        paxes.tick_params(axis='both', which='major', labelsize=fontsize1)

        ##########
        # M residuals vs time
        ##########
        col = col + 1
        ind = int((row-1)*Ncols + col)

        paxes = plt.subplot(Nrows, Ncols, ind)
        plt.plot(time, np.zeros(len(time)), 'g-')
        plt.plot(time,  fitSigM*1e3, 'g--')
        plt.plot(time, -fitSigM*1e3, 'g--')
        if not color_time:
            plt.errorbar(time, (m - fitLineM), yerr=merr.reshape(len(merr),), fmt='k.')
        else:
            norm = colors.Normalize(vmin=0, vmax=1, clip=True)
            mapper = cm.ScalarMappable(norm=norm, cmap='hsv')
            time_color = np.array([(mapper.to_rgba(v)) for v in dtime])
            for xx, yy, ee, color in zip(time, (m - fitLineM), merr, time_color):
                plt.plot(xx, yy, '.', color=color)
                plt.errorbar(xx, yy, ee, color=color)
        plt.axis(dateTicRng + resTicRng)
        plt.xticks(fontsize=fontsize1)
        plt.xlabel('Date (yrs)', fontsize=fontsize1)
        if time[0] > 50000:
            plt.xlabel('Date (MJD)', fontsize=fontsize1)
        plt.ylabel('m Residuals (mag)', fontsize=fontsize1)
        paxes.xaxis.set_major_formatter(fmtX)
        paxes.tick_params(axis='both', which='major', labelsize=fontsize1)


        ##########
        # X vs. Y
        ##########
        row = row + 1
        col = col - 2
        ind = int((row-1)*Ncols + col)

        paxes = plt.subplot(Nrows, Ncols, ind)
        if not color_time:
            plt.errorbar(x,y, xerr=xerr.reshape(len(xerr),), 
                         yerr=yerr.reshape(len(yerr),), fmt='k.')
        else:
            sc = plt.scatter(x, y, s=0, c=dtime, vmin=0, vmax=1, cmap='hsv')
            clb = plt.colorbar(sc)
            clb.ax.tick_params(labelsize=fontsize1)
            norm = colors.Normalize(vmin=0, vmax=1, clip=True)
            mapper = cm.ScalarMappable(norm=norm, cmap='hsv')
            time_color = np.array([(mapper.to_rgba(v)) for v in dtime])
            for xx, yy, eexx, eeyy, color in zip(x, y, xerr, yerr, time_color):
                plt.plot(xx, yy, '.', color=color)
                plt.errorbar(xx, yy, eexx, eeyy, color=color)
        plt.axis('equal')
        paxes.tick_params(axis='both', which='major', labelsize=fontsize1)
        paxes.yaxis.set_major_formatter(FormatStrFormatter('%.3f'))
        paxes.xaxis.set_major_formatter(FormatStrFormatter('%.3f'))
        plt.xlabel('X (asec)', fontsize=fontsize1)
        plt.ylabel('Y (asec)', fontsize=fontsize1)
        plt.plot(fitLineX, fitLineY, 'b-')    

        ##########
        # X, Y Histogram of Residuals
        ##########
        col = col + 1
        ind = int((row-1)*Ncols + col)

        bins = np.arange(-7.5, 7.5, 1)
        paxes = plt.subplot(Nrows, Ncols, ind)
        id = np.where(diffY < 0)[0]
        sig[id] = -1.*sig[id] 
        (n, b, p) = plt.hist(sigX, bins, histtype='stepfilled', color='b', label='X')
        plt.setp(p, 'facecolor', 'b')
        (n, b, p) = plt.hist(sigY, bins, histtype='step', color='r', label='Y')
        plt.axis([-7, 7, 0, 8])
        plt.xticks(fontsize=10)
        plt.legend(fontsize=10)
        plt.xlabel('Residuals (sigma)', fontsize=fontsize1)
        plt.ylabel('Number of Epochs', fontsize=fontsize1)
        paxes.tick_params(axis='both', which='major', labelsize=fontsize1)

        ##########
        # M Histogram of Residuals
        ##########
        col = col + 1
        ind = int((row-1)*Ncols + col)

        bins = np.arange(-7.5, 7.5, 1)
        paxes = plt.subplot(Nrows, Ncols, ind)
        (n, b, p) = plt.hist(sigM, bins, histtype='stepfilled', color='g', label='m')
        plt.axis([-7, 7, 0, 8])
        plt.xticks(fontsize=10)
        plt.legend(fontsize=10)
        plt.xlabel('Residuals (sigma)', fontsize=fontsize1)
        plt.ylabel('Number of Epochs', fontsize=fontsize1)
        paxes.tick_params(axis='both', which='major', labelsize=fontsize1)
            

    if Nstars == 1:
        plt.subplots_adjust(wspace=0.4, hspace=0.4, left = 0.15, bottom = 0.1, right=0.9, top=0.9) 
        # plt.savefig(rootDir+'plots/plotStar_' + starName + '.png')
    else:
        plt.subplots_adjust(wspace=0.6, hspace=0.6, left = 0.08, bottom = 0.05, right=0.95, top=0.90)
        # plt.savefig(rootDir+'plots/plotStar_all.png')
        plt.show()

    plt.show()

    return



def plot_stars_nfilt(tab, star_names, NcolMax=2, epoch_array_list = None, color_list = None, figsize=(15,25), color_time=False):
    """
    Plot a set of stars positions, flux and residuals over time. 

    epoch_array : None, array
        Array of the epoch indicies to plot. If None, plots all epochs.
    """
    print( 'Creating residuals plots for star(s):' )
    print( star_names )
    
    Nstars = len(star_names)
    Ncols = 3 * np.min([Nstars, NcolMax])
    if Nstars <= Ncols/3:
        Nrows = 3
    else:
        Nrows = math.ceil(Nstars / (Ncols / 3)) * 3

    plt.close('all')
    plt.figure(2, figsize=figsize)
    names = tab['name']
    mag = tab['m0']
    x = tab['x0']
    y = tab['y0']
    r = np.hypot(x, y)
    
    for i in range(Nstars):
        for ea, epoch_array in enumerate(epoch_array_list):
            color=color_list[ea]
            starName = star_names[i]
            
            try:
                ii = np.where(tab['name'] == starName)[0][0]
            except IndexError:
                print("!! %s is not in this list"%starName)
                continue
    
            # Ignore the NaNs
            fnd = np.argwhere(~np.isnan(tab['xe'][ii,:]))
    
            if epoch_array is not None:
                fnd = np.intersect1d(fnd, epoch_array)
                fnd = fnd.reshape(len(fnd),1)
    
            time = tab['t'][ii, fnd]
            dtime = time.data % 1 
            x = tab['x'][ii, fnd]
            y = tab['y'][ii, fnd]
            m = tab['m'][ii, fnd]
    
            xerr = tab['xe'][ii, fnd]
            yerr = tab['ye'][ii, fnd]
            merr = tab['me'][ii, fnd]
    
            dt = tab['t'][ii, fnd] - tab['t0'][ii]
            fitLineX = tab['x0'][ii] + (tab['vx'][ii] * dt)
            fitLineY = tab['y0'][ii] + (tab['vy'][ii] * dt)
    
            fitSigX = np.hypot(tab['x0e'][ii], tab['vxe'][ii]*dt)
            fitSigY = np.hypot(tab['y0e'][ii], tab['vye'][ii]*dt)
    
            fitLineM = np.repeat(tab['m0'][ii], len(dt)).reshape(len(dt),1)
            fitSigM = np.repeat(tab['m0e'][ii], len(dt)).reshape(len(dt),1)
    
            diffX = x - fitLineX
            diffY = y - fitLineY
            diffM = m - fitLineM
            diff = np.hypot(diffX, diffY)
            rerr = np.sqrt((diffX*xerr)**2 + (diffY*yerr)**2) / diff
            sigX = diffX / xerr
            sigY = diffY / yerr
            sigM = diffM / merr
            sig = diff / rerr
    
            # Determine if there are points that are more than 4 sigma off
            idxX = np.where(abs(sigX) > 4)
            idxY = np.where(abs(sigY) > 4)
            idxM = np.where(abs(sigM) > 4)
            idx = np.where(abs(sig) > 4)
        
            # Calculate chi^2 metrics
            chi2_x = np.sum(sigX**2)
            chi2_y = np.sum(sigY**2)
            chi2_m = np.sum(sigM**2)
    
            dof = len(x) - 2
            dofM = len(m) - 1
    
            chi2_red_x = chi2_x / dof
            chi2_red_y = chi2_y / dof
            chi2_red_m = chi2_m / dofM
            
    
            print( 'Star:        ', starName )
            print( '\tX Chi^2 = %5.2f (%6.2f for %2d dof)' % 
                  (chi2_red_x, chi2_x, dof))
            print( '\tY Chi^2 = %5.2f (%6.2f for %2d dof)' % 
                  (chi2_red_y, chi2_y, dof))
            print( '\tM Chi^2 = %5.2f (%6.2f for %2d dof)' % 
                  (chi2_red_m, chi2_m, dofM))
    
            tmin = time.min()
            tmax = time.max()
    
            dateTicLoc = plt.MultipleLocator(3)
            dateTicRng = [np.floor(tmin), np.ceil(tmax)]
            dateTics = np.arange(np.floor(tmin), np.ceil(tmax)+0.1)
            DateTicsLabel = dateTics
    
            # See if we are using MJD instead.
            if time[0] > 50000:
                print('MJD')
                dateTicLoc = plt.MultipleLocator(1000)
                t0 = int(np.round(np.min(time), 50))
                tO = int(np.round(np.max(time), 50))
                dateTicRng = [tmin-200, tmax+200]
                dateTics = np.arange(dateTicRng[0], dateTicRng[-1]+500, 1000)
                DateTicsLabel = dateTics
    
    
            maxErr = np.array([(diffX-xerr)*1e3, (diffX+xerr)*1e3,
                               (diffY-yerr)*1e3, (diffY+yerr)*1e3]).max()
            maxErrM = np.array([(diffM - merr), (diffM + merr)]).max()
    
            if maxErr > 2:
                maxErr = 2.0
            if maxErrM > 1.0:
                maxErr = 1.0
            resTicRng = [-1.1*maxErr, 1.1*maxErr]
            resTicRngM = [-1.1*maxErrM, 1.1*maxErrM]
    
            from matplotlib.ticker import FormatStrFormatter
            fmtX = FormatStrFormatter('%5i')
            fmtY = FormatStrFormatter('%6.3f')
            fmtM = FormatStrFormatter('%5.2f')
            fontsize1 = 10
    
            ##########
            # X vs time
            ##########
            if i < (Ncols/3):
                col = (3*i)+1
                row = 1
            else:
                col = 1 + 3*(i % (Ncols/3))
                row = 1 + 3*(i//(Ncols/3)) 
    
            ind = int((row-1)*Ncols + col)
    
            paxes = plt.subplot(Nrows, Ncols, ind)
            plt.plot(time, fitLineX, 'b-')
            plt.plot(time, fitLineX + fitSigX, 'b--')
            plt.plot(time, fitLineX - fitSigX, 'b--')
            if not color_time:
                plt.errorbar(time, x, yerr=xerr.reshape(len(xerr),), marker='.', color=color, ls='none')
            else:
                norm = colors.Normalize(vmin=0, vmax=1, clip=True)
                mapper = cm.ScalarMappable(norm=norm, cmap='hsv')
                time_color = np.array([(mapper.to_rgba(v)) for v in dtime])
                for xx, yy, ee, color in zip(time, x, xerr, time_color):
                    plt.plot(xx, yy, '.', color=color)
                    plt.errorbar(xx, yy, ee, color=color)
            rng = plt.axis()
            plt.axis(dateTicRng + [rng[2], rng[3]])
            plt.xticks(fontsize=fontsize1)
            plt.xlabel('Date (yrs)', fontsize=fontsize1)
            if time[0] > 50000:
                plt.xlabel('Date (MJD)', fontsize=fontsize1)
            plt.ylabel('X (asec)', fontsize=fontsize1)
            paxes.xaxis.set_major_formatter(fmtX)
            paxes.yaxis.set_major_formatter(fmtY)
            paxes.tick_params(axis='both', which='major', labelsize=fontsize1)
            plt.annotate(starName, xy=(1.0,1.1), xycoords='axes fraction', fontsize=12, color='red')
    
    
            ##########
            # Y vs time
            ##########
            col = col + 1
            ind = int((row-1)*Ncols + col)
    
            paxes = plt.subplot(Nrows, Ncols, ind)
            plt.plot(time, fitLineY, 'b-')
            plt.plot(time, fitLineY + fitSigY, 'b--')
            plt.plot(time, fitLineY - fitSigY, 'b--')
            if not color_time:
                plt.errorbar(time, y, yerr=yerr.reshape(len(yerr),), marker='.', color=color, ls='none')
            else:
                norm = colors.Normalize(vmin=0, vmax=1, clip=True)
                mapper = cm.ScalarMappable(norm=norm, cmap='hsv')
                time_color = np.array([(mapper.to_rgba(v)) for v in dtime])
                for xx, yy, ee, color in zip(time, y, yerr, time_color):
                    plt.plot(xx, yy, '.', color=color)
                    plt.errorbar(xx, yy, ee, color=color)
            rng = plt.axis()
            plt.xticks(fontsize=fontsize1)
            plt.axis(dateTicRng + [rng[2], rng[3]])
            plt.xlabel('Date - 2000 (yrs)', fontsize=fontsize1)
            if time[0] > 50000:
                plt.xlabel('Date (MJD)', fontsize=fontsize1)
            plt.ylabel('Y (asec)', fontsize=fontsize1)
            paxes.xaxis.set_major_formatter(fmtX)
            paxes.yaxis.set_major_formatter(fmtY)
            paxes.tick_params(axis='both', which='major', labelsize=fontsize1)
    
            ##########
            # M vs time
            ##########
            col = col + 1
            ind = int((row - 1)*Ncols + col)
    
            paxes = plt.subplot(Nrows, Ncols, ind)
            plt.plot(time, fitLineM, 'g-')
            plt.plot(time, fitLineM + fitSigM, 'g--')
            plt.plot(time, fitLineM - fitSigM, 'g--')
            if not color_time:
                plt.errorbar(time, m, yerr=merr.reshape(len(merr),), marker='.', color=color, ls='none')
            else:
                norm = colors.Normalize(vmin=0, vmax=1, clip=True)
                mapper = cm.ScalarMappable(norm=norm, cmap='hsv')
                time_color = np.array([(mapper.to_rgba(v)) for v in dtime])
                for xx, yy, ee, color in zip(time, m, merr, time_color):
                    plt.plot(xx, yy, '.', color=color)
                    plt.errorbar(xx, yy, ee, color=color)
            rng = plt.axis()
            plt.axis(dateTicRng + [rng[2], rng[3]])
            plt.xticks(fontsize=fontsize1)
            plt.xlabel('Date - 2000 (yrs)', fontsize=fontsize1)
            if time[0] > 50000:
                plt.xlabel('Date (MJD)', fontsize=fontsize1)
            plt.ylabel('m (mag)', fontsize=fontsize1)
            paxes.xaxis.set_major_formatter(fmtX)
            paxes.yaxis.set_major_formatter(fmtM)
            paxes.tick_params(axis='both', which='major', labelsize=12)
            
    
            ##########
            # X residuals vs time
            ##########
            row = row + 1
            col = col - 2
            ind = int((row-1)*Ncols + col)
    
            paxes = plt.subplot(Nrows, Ncols, ind)
            plt.plot(time, np.zeros(len(time)), 'b-')
            plt.plot(time,  fitSigX*1e3, 'b--')
            plt.plot(time, -fitSigX*1e3, 'b--')
            if not color_time:
                plt.errorbar(time, (x - fitLineX)*1e3, yerr=xerr.reshape(len(xerr),)*1e3, marker='.', color=color, ls='none')
            else:
                norm = colors.Normalize(vmin=0, vmax=1, clip=True)
                mapper = cm.ScalarMappable(norm=norm, cmap='hsv')
                time_color = np.array([(mapper.to_rgba(v)) for v in dtime])
                for xx, yy, ee, color in zip(time, (x - fitLineX)*1e3, xerr*1e3, time_color):
                    plt.plot(xx, yy, '.', color=color)
                    plt.errorbar(xx, yy, ee, color=color)
            plt.axis(dateTicRng + resTicRng)
            plt.xticks(fontsize=fontsize1)
            plt.xlabel('Date (yrs)', fontsize=fontsize1)
            if time[0] > 50000:
                plt.xlabel('Date (MJD)', fontsize=fontsize1)
            plt.ylabel('X Residuals (mas)', fontsize=fontsize1)
            paxes.xaxis.set_major_formatter(fmtX)
            paxes.tick_params(axis='both', which='major', labelsize=fontsize1)
    
            ##########
            # Y residuals vs time
            ##########
            col = col + 1
            ind = int((row-1)*Ncols + col)
    
            paxes = plt.subplot(Nrows, Ncols, ind)
            plt.plot(time, np.zeros(len(time)), 'b-')
            plt.plot(time,  fitSigY*1e3, 'b--')
            plt.plot(time, -fitSigY*1e3, 'b--')
            if not color_time:
                plt.errorbar(time, (y - fitLineY)*1e3, yerr=yerr.reshape(len(yerr),)*1e3, marker='.', color=color, ls='none')
            else:
                norm = colors.Normalize(vmin=0, vmax=1, clip=True)
                mapper = cm.ScalarMappable(norm=norm, cmap='hsv')
                time_color = np.array([(mapper.to_rgba(v)) for v in dtime])
                for xx, yy, ee, color in zip(time, (y - fitLineY)*1e3, yerr*1e3, time_color):
                    plt.plot(xx, yy, '.', color=color)
                    plt.errorbar(xx, yy, ee, color=color)
            plt.axis(dateTicRng + resTicRng)
            plt.xticks(fontsize=fontsize1)
            plt.xlabel('Date (yrs)', fontsize=fontsize1)
            if time[0] > 50000:
                plt.xlabel('Date (MJD)', fontsize=fontsize1)
            plt.ylabel('Y Residuals (mas)', fontsize=fontsize1)
            paxes.xaxis.set_major_formatter(fmtX)
            paxes.tick_params(axis='both', which='major', labelsize=fontsize1)
    
            ##########
            # M residuals vs time
            ##########
            col = col + 1
            ind = int((row-1)*Ncols + col)
    
            paxes = plt.subplot(Nrows, Ncols, ind)
            plt.plot(time, np.zeros(len(time)), 'g-')
            plt.plot(time,  fitSigM*1e3, 'g--')
            plt.plot(time, -fitSigM*1e3, 'g--')
            if not color_time:
                plt.errorbar(time, (m - fitLineM), yerr=merr.reshape(len(merr),), marker='.', color=color, ls='none')
            else:
                norm = colors.Normalize(vmin=0, vmax=1, clip=True)
                mapper = cm.ScalarMappable(norm=norm, cmap='hsv')
                time_color = np.array([(mapper.to_rgba(v)) for v in dtime])
                for xx, yy, ee, color in zip(time, (m - fitLineM), merr, time_color):
                    plt.plot(xx, yy, '.', color=color)
                    plt.errorbar(xx, yy, ee, color=color)
            plt.axis(dateTicRng + resTicRng)
            plt.xticks(fontsize=fontsize1)
            plt.xlabel('Date (yrs)', fontsize=fontsize1)
            if time[0] > 50000:
                plt.xlabel('Date (MJD)', fontsize=fontsize1)
            plt.ylabel('m Residuals (mag)', fontsize=fontsize1)
            paxes.xaxis.set_major_formatter(fmtX)
            paxes.tick_params(axis='both', which='major', labelsize=fontsize1)
    
    
            ##########
            # X vs. Y
            ##########
            row = row + 1
            col = col - 2
            ind = int((row-1)*Ncols + col)
    
            paxes = plt.subplot(Nrows, Ncols, ind)
            if not color_time:
                plt.errorbar(x,y, xerr=xerr.reshape(len(xerr),), 
                             yerr=yerr.reshape(len(yerr),), marker='.', color=color, ls='none')
            else:
                sc = plt.scatter(x, y, s=0, c=dtime, vmin=0, vmax=1, cmap='hsv')
                clb = plt.colorbar(sc)
                clb.ax.tick_params(labelsize=fontsize1)
                norm = colors.Normalize(vmin=0, vmax=1, clip=True)
                mapper = cm.ScalarMappable(norm=norm, cmap='hsv')
                time_color = np.array([(mapper.to_rgba(v)) for v in dtime])
                for xx, yy, eexx, eeyy, color in zip(x, y, xerr, yerr, time_color):
                    plt.plot(xx, yy, '.', color=color)
                    plt.errorbar(xx, yy, eexx, eeyy, color=color)
            plt.axis('equal')
            paxes.tick_params(axis='both', which='major', labelsize=fontsize1)
            paxes.yaxis.set_major_formatter(FormatStrFormatter('%.3f'))
            paxes.xaxis.set_major_formatter(FormatStrFormatter('%.3f'))
            plt.xlabel('X (asec)', fontsize=fontsize1)
            plt.ylabel('Y (asec)', fontsize=fontsize1)
            plt.plot(fitLineX, fitLineY, 'b-')    
    
            ##########
            # X, Y Histogram of Residuals
            ##########
            col = col + 1
            ind = int((row-1)*Ncols + col)
            
            bins = np.arange(-7.5, 7.5, 1)
            paxes = plt.subplot(Nrows, Ncols, ind)
            id = np.where(diffY < 0)[0]
            sig[id] = -1.*sig[id] 
            (n, b, p) = plt.hist(sigX, bins, histtype='stepfilled', color='b', label='X')
            plt.setp(p, 'facecolor', 'b')
            (n, b, p) = plt.hist(sigY, bins, histtype='step', color='r', label='Y')
            plt.axis([-7, 7, 0, 8])
            plt.xticks(fontsize=10)
            plt.legend(fontsize=10)
            plt.xlabel('Residuals (sigma)', fontsize=fontsize1)
            plt.ylabel('Number of Epochs', fontsize=fontsize1)
            paxes.tick_params(axis='both', which='major', labelsize=fontsize1)
    
            ##########
            # M Histogram of Residuals
            ##########
            col = col + 1
            ind = int((row-1)*Ncols + col)
            
            bins = np.arange(-7.5, 7.5, 1)
            paxes = plt.subplot(Nrows, Ncols, ind)
            (n, b, p) = plt.hist(sigM, bins, histtype='stepfilled', color='g', label='m')
            plt.axis([-7, 7, 0, 8])
            plt.xticks(fontsize=10)
            plt.legend(fontsize=10)
            plt.xlabel('Residuals (sigma)', fontsize=fontsize1)
            plt.ylabel('Number of Epochs', fontsize=fontsize1)
            paxes.tick_params(axis='both', which='major', labelsize=fontsize1)
                

    if Nstars == 1:
        plt.subplots_adjust(wspace=0.4, hspace=0.4, left = 0.15, bottom = 0.1, right=0.9, top=0.9) 
        # plt.savefig(rootDir+'plots/plotStar_' + starName + '.png')
    else:
        plt.subplots_adjust(wspace=0.6, hspace=0.6, left = 0.08, bottom = 0.05, right=0.95, top=0.90)
        # plt.savefig(rootDir+'plots/plotStar_all.png')
        plt.show()

    plt.show()

    return


def plot_errors_vs_r_m(star_tab):
    """
    Plot the positional errors and the proper motion errors as a function of radius 
    and magnitude. The positional an proper motion errors will be the mean in the 
    two axis (as is used in pick_good_ref_stars()). 
    """
    r = np.hypot(star_tab['x0'], star_tab['y0'])
    p_err = np.mean((star_tab['x0e'], star_tab['y0e']), axis=0) * 1e3
    pm_err = np.mean((star_tab['vxe'], star_tab['vye']), axis=0) * 1e3

    plt.figure(figsize=(12, 6))
    plt.clf()
    plt.subplots_adjust(wspace=0.4)
    
    plt.subplot(1, 2, 1)
    plt.scatter(star_tab['m0'], r, c=p_err, s=8, vmin=0, vmax=0.75)
    plt.colorbar(label='Pos Err (mas)')
    plt.xlabel('Mag')
    plt.ylabel('Radius (")')

    plt.subplot(1, 2, 2)
    plt.scatter(star_tab['m0'], r, c=pm_err, s=8, vmin=0, vmax=0.75)
    plt.colorbar(label='PM Err (mas/yr)')
    plt.xlabel('Mag')
    plt.ylabel('Radius (")')

    return
 
       
def plot_sky(stars_tab,
            plot_errors=False, center_star=None, range=0.4,
            xcenter=0, ycenter=0, show_names=False, saveplot=False,
            mag_range=None, with_orbits=True,
            orbits_file=None, manual_print=False):
    """
    Plot all the stars at their positions over time with each star having a different
    symbol and each epoch having a different color.
    """
    """
    Parameters
    ----------
    stars_tab : flystar.startables.StarTable
        The StarTable containining 'x', 'y', 't', 'xe', 'ye', columns etc. 
        for plotting, where each of these columns is a 2D array of 
        [star_index, epoch_index].


    Optional Keywords
    -----------------
    plot_errors : bool
        (def=False) Plot error bars on all the points (quad sum of positional
        and alignment errors).
    center_star : str
        (def=None) Named star to center initial plot on.
    show_names : bool
        (def=False) label the name of the star in the first epoch
    range : float
        (def=0.4) Sets the half width of the X and Y axis in
        arcseconds from xcenter and ycenter.
    xcenter : float
        (def=0.0) The X center point of the plot in arcseconds
        offset from Sgr A*.
    ycenter : float
        (def=0.0) The Y center point of the plot in arcseconds
        offset from Sgr A*.
    saveplot : bool
        (def=False) Save plot as .png and .pdf.
    mag_range: intervals
        (def=None) Magnitude cuts performed using the given interval
    """

    nEpochs = stars_tab['x'].shape[1]
    nStars = stars_tab['x'].shape[0]

    if (center_star != None):
        idx = np.where(stars_tab['name'] == center_star)[0]

        if (len(idx) > 0):
            xcenter = stars_tab['x0'][idx[0]]
            ycenter = stars_tab['y0'][idx[0]]
        else:
            print('Could not find star to center, %s. Reverting to default.' % \
                  (center_star))

    # Determine the range of years in integer units.
    good_t = np.isfinite(stars_tab['t'])
    epochs = np.unique(stars_tab['t'][good_t])
    assert len(epochs) == stars_tab['t'].shape[1]
    
    yearsInt = np.floor(epochs).astype('int')

    # Set up a color scheme
    cnorm = colors.Normalize(stars_tab['t'][0, :].min(), stars_tab['t'][0, :].max() + 1)
    cmap = plt.cm.gist_ncar

    colorList = []
    for ee in np.arange(nEpochs):
        foo = cnorm(yearsInt[ee])
        colorList.append( cmap(cnorm(yearsInt[ee])) )

    py.close(2)
    fig = py.figure(2, figsize=(13,10))

    previousYear = 0.0

    point_labels = {}
    epochs_legend=[]

    for ee in np.arange(nEpochs):
        x = stars_tab['x'][:, ee]
        y = stars_tab['y'][:, ee]

        xe = stars_tab['xe'][:, ee]
        ye = stars_tab['ye'][:, ee]

        mag = stars_tab['m'][:, ee]
        name_epoch  = stars_tab['name_in_list'][:, ee]

        if mag_range is None:
            idx = np.where((x > -1000) & (y > -1000))[0]
        else:
            idx = np.where((x > -1000) & (y > -1000) & (mag <= np.max(mag_range)) & (mag >= np.min(mag_range)))[0]

        x = x[idx]
        y = y[idx]
        xe = xe[idx]
        ye = ye[idx]
        mag = mag[idx]
        name_epoch = name_epoch[idx]

        tmpNames = stars_tab['name'][idx]

        if yearsInt[ee] != previousYear:
            previousYear = yearsInt[ee]
            label = '%d' % yearsInt[ee]
        else:
            label = '_nolegend_'

        if plot_errors:
            (line, foo1, foo2) = py.errorbar(x, y, xerr=xe, yerr=ye,
                                            color=colorList[ee], fmt='k^',
                                            markeredgecolor=colorList[ee],
                                            markerfacecolor=colorList[ee],
                                            label=label, picker=4)
        else:
            (line, foo1, foo2) = py.errorbar(x, y, xerr=None, yerr=None,
                                            color=colorList[ee], fmt='k^',
                                            markeredgecolor=colorList[ee],
                                            markerfacecolor=colorList[ee],
                                            label=label, picker=4)

        #for legend
        if label is not '_nolegend_':
            line.set_label(str(label))
            epochs_legend.append(line)


        points_info = {'year': stars_tab['t'][0, ee],
                       'name': tmpNames, 'x': x, 'y': y, 'xe': xe, 'ye': ye, 'mag': mag,'name_epoch':name_epoch}

        point_labels[line] = points_info

    foo = PrintSelected(point_labels, fig, stars_tab, mag_range, manual_print=manual_print)
    py.connect('pick_event', foo)

    xlo = xcenter + (range)
    xhi = xcenter - (range)
    ylo = ycenter - (range)
    yhi = ycenter + (range)

    py.axis('equal')
    py.axis([xlo, xhi, ylo, yhi])
    py.xlabel('R.A. Offset from Sgr A* (arcsec)')
    py.ylabel('Dec. Offset from Sgr A* (arcsec)')

    py.legend(handles=epochs_legend, numpoints=1, loc='lower left', fontsize=12)

    if show_names:
        xpos = stars_tab['x0']
        ypos = stars_tab['y0']
        goodind = np.where((xpos <= xlo) & (xpos >= xhi) &
                           (ypos >= ylo) & (ypos <= yhi))[0]
        for ind in goodind:
            py.text(xpos[ind], ypos[ind], stars_tab['name'][ind], size=10)

    if saveplot:
        py.show(block=0)
        if (center_star != None):
            py.savefig('plot_sky_' + center_star + '.png')
        else:
            py.savefig('plot_sky.png')
    else:
        py.show()

    return
    
    
class PrintSelected(object):
    def __init__(self, points_info, fig, tab, mag_range, manual_print=False):
        self.points_info = points_info
        self.selected, = fig.gca().plot([0.],[0.], 'o', ms=12,
                                 markerfacecolor='none', markeredgecolor='red', visible=False)
        self.selected_same_year, = fig.gca().plot([0.],[0.], '*', ms=15,
                                markerfacecolor='red', markeredgecolor='red', visible=False)
        self.fig = fig
        self.tab = tab
        self.manual_print=manual_print
        self.mag_range=mag_range
        return

    def __call__(self, event):
        if event.mouseevent.button == 1:
            indices = event.ind

            data = self.points_info[event.artist]

            if self.manual_print:
                fmt = 'align_name="{:s}",epoch={:f},align_mag={:4.2f},align_x={:10.4f},align_xerr={:7.4f},align_y={:10.4f},align_yerr={:7.4f},name_epoch="{:s}"'
            else:
                fmt = '{:15s}  t={:10.6f}  m={:5.2f}  x={:10.4f} +/- {:7.4f}  y={:10.4f} +/- {:7.4f}  Epoch name: {:15s}'

            for ii in indices:
                print(fmt.format(data['name'][ii], data['year'], data['mag'][ii],
                            data['x'][ii], data['xe'][ii],
                            data['y'][ii], data['ye'][ii],data['name_epoch'][ii]))

            idx = self.tab['name'].index(data['name'][indices[0]])
            xs = self.tab['x'][idx, :]
            ys = self.tab['y'][idx, :]
            self.selected.set_visible(True)
            self.selected.set_data(xs, ys)
            self.fig.canvas.draw()
        elif event.mouseevent.button == 3:
            indices = event.ind
            data = self.points_info[event.artist]

            if self.manual_print:
                fmt = 'align_name="{:s}",epoch={:f},align_mag={:4.2f},align_x={:10.4f},align_xerr={:7.4f},align_y={:10.4f},align_yerr={:7.4f},name_epoch="{:s}"'
            else:
                fmt = '{:15s}  t={:10.6f}  m={:5.2f}  x={:10.4f} +/- {:7.4f}  y={:10.4f} +/- {:7.4f}  Epoch name: {:15s}'

            ii =indices[0]
            print(fmt.format(data['name'][ii], data['year'], data['mag'][ii],
                             data['x'][ii], data['xe'][ii],
                             data['y'][ii], data['ye'][ii],data['name_epoch'][ii]))

            idxEpoch = np.where(self.tab['t'][0, :] == data['year'])[0][0]
            x = self.tab['x'][:, idxEpoch]
            y = self.tab['y'][:, idxEpoch]
            mag = self.tab['m'][:, idxEpoch]
            if self.mag_range is None:
                idx = np.where((x > -1000) & (y > -1000))[0]
            else:
                idx = np.where((x > -1000) & (y > -1000) &
                               (mag <= np.max(self.mag_range)) &
                               (mag >= np.min(self.mag_range)))[0]

            x = x[idx]
            y = y[idx]
            self.selected_same_year.set_visible(True)
            self.selected_same_year.set_data(x, y)
            self.fig.canvas.draw()

        return<|MERGE_RESOLUTION|>--- conflicted
+++ resolved
@@ -2084,11 +2084,7 @@
     return
 
 
-<<<<<<< HEAD
-def plot_chi2_dist(tab, Ndetect, n_bins=50):
-=======
-def plot_chi2_dist(tab, Ndetect, xlim=40):
->>>>>>> e1986f8a
+def plot_chi2_dist(tab, Ndetect, xlim=40, n_bins=50):
     """
     tab = flystar table
     Ndetect = Number of epochs star detected in
@@ -2130,30 +2126,13 @@
     idx = np.where(fnd == Ndetect)[0]
     # Fitting position and velocity... so subtract 2 to get Ndof
     Ndof = Ndetect - 2 
-<<<<<<< HEAD
-    chi2_xaxis = np.linspace(0, 40, 100)
-    chi2_bins = np.linspace(0, 40, n_bins)
-=======
     chi2_xaxis = np.linspace(0, xlim, xlim*3)
-
-    xhi = np.where(x[idx] > 20)[0]
-    yhi = np.where(y[idx] > 20)[0]
-#    print('x')
-#    print(tab['name'][idx][xhi])
-#    print('y')
-#    print(tab['name'][idx][yhi])
->>>>>>> e1986f8a
-
-    
+    chi2_bins = np.linspace(0, xlim, n_bins)
+
     plt.figure(figsize=(6,4))
     plt.clf()
-<<<<<<< HEAD
     plt.hist(x[idx], bins=chi2_bins, histtype='step', label='X', density=True)
     plt.hist(y[idx], bins=chi2_bins, histtype='step', label='Y', density=True)
-=======
-    plt.hist(x[idx], bins=np.arange(xlim*10), histtype='step', label='X', density=True)
-    plt.hist(y[idx], bins=np.arange(xlim*10), histtype='step', label='Y', density=True)
->>>>>>> e1986f8a
     plt.plot(chi2_xaxis, chi2.pdf(chi2_xaxis, Ndof), 'r-', alpha=0.6, 
              label='$\chi^2$ ' + str(Ndof) + ' dof')
     plt.title('$N_{epoch} = $' + str(Ndetect) + ', $N_{dof} = $' + str(Ndof))
@@ -2263,11 +2242,7 @@
 
     return
 
-<<<<<<< HEAD
-def plot_chi2_dist_mag(tab, Ndetect, n_bins=30):
-=======
-def plot_chi2_dist_mag(tab, Ndetect, xlim=40):
->>>>>>> e1986f8a
+def plot_chi2_dist_mag(tab, Ndetect, mlim=40, n_bins=30):
     """
     tab = flystar table
     Ndetect = Number of epochs star detected in
@@ -2298,12 +2273,8 @@
 
     # Fitting mean magnitude... so subtract 1 to get Ndof
     Ndof = Ndetect - 1
-<<<<<<< HEAD
-    chi2_maxis = np.linspace(0, 40, 100)
-    chi2_bins = np.linspace(0, 40, n_bins)
-=======
-    chi2_maxis = np.linspace(0, xlim, xlim*3)
->>>>>>> e1986f8a
+    chi2_maxis = np.linspace(0, mlim, mlim*3)
+    chi2_bins = np.linspace(0, mlim, n_bins)
 
     plt.figure(figsize=(6,4))
     plt.clf()
