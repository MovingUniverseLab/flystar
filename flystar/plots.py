from . import analysis
import pylab as py
import pylab as plt
import numpy as np
import matplotlib.mlab as mlab
from matplotlib import colors
import matplotlib.cm as cm
from scipy.stats import chi2
from scipy.optimize import curve_fit
import pdb
import math
import astropy
from astropy.io import ascii

####################################################
# Code for making diagnostic plots for astrometry
# alignment
####################################################


def trans_positions(ref, ref_mat, starlist, starlist_mat, xlim=None, ylim=None, fileName=None, 
                    root='./'):
    """
    Plot positions of stars in reference list and the transformed starlist,
    in reference list coordinates. Stars used in the transformation are
    highlighted.

    Parameters:
    ----------
    ref: astropy table
        Reference starlist, with standard column headers

    ref_mat: astropy table
        Reference starlist only containing matched stars that were used in the
        transformation. Standard column headers are assumed.

    starlist: astropy table
        Transformed starist with the reference starlist coordinates.
        Standard column headers are assumed

    starlist_mat: astropy table
        Transformed starlist only containing the matched stars used in
        the transformation. Standard column headers are assumed.

    xlim: None or list/array [xmin, xmax]
        If not None, sets the xmin and xmax limit of the plot

    ylim: None or list/array [ymin, ymax]
        If not None, sets the ymin and ymax limit of the plot    
    
    """
    py.figure(figsize=(10,10))
    py.clf()
    py.plot(ref['x'], ref['y'], 'g+', ms=5, label='Reference')
    py.plot(starlist['x'], starlist['y'], 'rx', ms=5, label='starlist')
    py.plot(ref_mat['x'], ref_mat['y'], color='skyblue', marker='s', ms=10, alpha=0.3,
                linestyle='None', label='Matched Reference')
    py.plot(starlist_mat['x'], starlist_mat['y'], color='darkblue', marker='s', ms=5, alpha=0.3,
                linestyle='None', label='Matched starlist')
    py.xlabel('X position (Reference Coords)')
    py.ylabel('Y position (Reference Coords)')
    py.legend(numpoints=1)
    py.title('Label.dat Positions After Transformation')
    if xlim != None:
        py.axis([xlim[0], xlim[1], ylim[0], ylim[1]])
    py.axis('equal')
    if fileName!=None:
        #py.savefig(root + fileName[3:8] + 'Transformed_positions_' + '.png')
        py.savefig(root + 'Transformed_positions_{0}'.format(fileName) + '.png')
    else:
        py.savefig(root + 'Transformed_positions.png')
    py.close()
    return


def pos_diff_hist(ref_mat, starlist_mat, nbins=25, bin_width=None, xlim=None, fileName=None, root='./'):
    """
    Plot histogram of position differences for the matched
    stars: reference - starlist

    Parameters:
    -----------
    ref_mat: astropy table
        Reference starlist only containing matched stars that were used in the
        transformation. Standard column headers are assumed.
        
    starlist_mat: astropy table
        Transformed starlist only containing the matched stars used in
        the transformation. Standard column headers are assumed. 

    nbins: int
        Number of bins used in histogram, regardless of data range. This is
        ignored if bin_width != None

    bin_width: None or float
        If float, sets the width of the bins used in the histogram. Will override
        nbins

    xlim: None or [xmin, xmax]
         If not none, set the X range of the plot
        
    """
    diff_x = ref_mat['x'] - starlist_mat['x']
    diff_y = ref_mat['y'] - starlist_mat['y']

    # Set the binning as per user input
    bins = nbins
    if bin_width != None:
        min_range = min([min(diff_x), min(diff_y)])
        max_range = max([max(diff_x), max(diff_y)])

        bins = np.arange(min_range, max_range+bin_width, bin_width)
    
    py.figure(figsize=(10,10))
    py.clf()
    py.hist(diff_x, histtype='step', bins=bins, color='blue', label='X')
    py.hist(diff_y, histtype='step', bins=bins, color='red', label='Y')
    py.xlabel('Reference Position - starlist Position')
    py.ylabel('N stars')
    py.title('Position Differences for matched stars')
    if xlim != None:
        py.xlim([xlim[0], xlim[1]])
    py.legend()
    if fileName != None:
        py.savefig(root + fileName[3:8] + 'Positions_hist_' + '.png')
    else:
        py.savefig(root + 'Positions_hist.png')

    py.close()
    return

def pos_diff_err_hist(ref_mat, starlist_mat, transform, nbins=25, bin_width=None, errs='both', xlim=None,
                      outlier=10, fileName=None, root='./'):
    """
    Plot histogram of position residuals / astrometric error for the matched
    stars: reference - starlist.

    Also calculates the reduced chi-square of the fit, annotates value on plot.
    Calculate this reduced chi-square both including and excluding outliers,
    which we identify as > +/- <outlier> sigma away from 0

    Parameters:
    -----------
    ref_mat: astropy table
        Reference starlist only containing matched stars that were used in the
        transformation. Standard column headers are assumed.
        
    starlist_mat: astropy table
        Transformed starlist only containing the matched stars used in
        the transformation. Standard column headers are assumed.

    transform: transformation object
        Transformation object of final transform. Used in chi-square
        determination

    nbins: int
        Number of bins used in histogram, regardless of data range. This is
        ignored if bin_width != None

    bin_width: None or float
        If float, sets the width of the bins used in the histogram. Will override
        nbins

    errs: string; 'both', 'reference', or 'starlist'
        If both, add starlist errors in quadrature with reference errors.

        If reference, only consider reference errors. This should be used if the starlist
        does not have valid errors

        If starlist, only consider starlist errors. This should be used if the reference
        does not have valid errors

    xlim: None or [xmin, xmax] (default=None)
        If not None, set the min and max value of the X axis

    outlier: float (default = 10)
        Defines how many sigma away from 0 a star must be in order to be considered
        an outlier. 
        
    """
    diff_x = ref_mat['x'] - starlist_mat['x']
    diff_y = ref_mat['y'] - starlist_mat['y']

    # Set errors as per user input
    if errs == 'both':
        xerr = np.hypot(ref_mat['xe'], starlist_mat['xe'])
        yerr = np.hypot(ref_mat['ye'], starlist_mat['ye'])
    elif errs == 'reference':
        xerr = ref_mat['xe']
        yerr = ref_mat['ye']
    elif errs == 'starlist':
        xerr = starlist_mat['xe']
        yerr = starlist_mat['ye']
          
    # Calculate ratio between differences and the combined error. This is
    # what we will plot
    ratio_x = diff_x / xerr
    ratio_y = diff_y / yerr

    # Identify non-outliers, within +/- <outlier> sigma away from 0
    good = np.where( (np.abs(ratio_x) < outlier) & (np.abs(ratio_y) < outlier) )
    
    """
    # For both X and Y, calculate chi-square. Combine arrays to get combined
    # chi-square
    chi_sq_x = diff_x**2. / xerr**2.
    chi_sq_y = diff_y**2. / yerr**2.

    chi_sq = np.append(chi_sq_x, chi_sq_y)
    
    # Calculate degrees of freedom in transformation
    num_mod_params = calc_nparam(transform)
    deg_freedom = len(chi_sq) - num_mod_params
    
    # Calculate reduced chi-square
    chi_sq_red = np.sum(chi_sq) / deg_freedom
    """
    # Chi-square analysis for all stars, including outliers
    chi_sq, chi_sq_red, deg_freedom = analysis.calc_chi2(ref_mat, starlist_mat,
                                                        transform, errs=errs)
    # Chi-square analysis for only non-outlier stars
    chi_sq_good, chi_sq_red_good, deg_freedom_good = analysis.calc_chi2(ref_mat[good],
                                                                   starlist_mat[good],
                                                                   transform,
                                                                   errs=errs)
    
    num_mod_params = analysis.calc_nparam(transform)

    #-------------------------------------------#
    # Plotting
    #-------------------------------------------#
    
    # Set the binning as per user input
    bins = nbins
    if bin_width != None:
        min_range = min([min(ratio_x), min(ratio_y)])
        max_range = max([max(ratio_x), max(ratio_y)])

        bins = np.arange(min_range, max_range+bin_width, bin_width)
    
    py.figure(figsize=(10,10))
    py.clf()
    n_x, bins_x, p = py.hist(ratio_x, histtype='step', bins=bins, color='blue',
                             label='X', normed=True, linewidth=2)
    n_y, bins_y, p = py.hist(ratio_y, histtype='step', bins=bins, color='red',
                             label='Y', normed=True, linewidth=2)

    # Overplot a Gaussian, as well
    mean = 0
    sigma = 1
    x = np.arange(-6, 6, 0.1)
    py.plot(x, mlab.normpdf(x,mean,sigma), 'g-', linewidth=2)
    
    # Annotate reduced chi-sqared values in plot: with outliers
    xstr = '$\chi^2_r$ = {0}'.format(np.round(chi_sq_red, decimals=3))
    py.annotate(xstr, xy=(0.3, 0.77), xycoords='figure fraction', color='black')
    txt = r'$\nu$ = 2*{0} - {1} = {2}'.format(len(diff_x), num_mod_params,
                                                 deg_freedom)
    py.annotate(txt, xy=(0.25,0.74), xycoords='figure fraction', color='black')
    xstr2 = 'With Outliers'
    xstr3 = '{0} with +/- {1}+ sigma'.format(len(ratio_x) - len(good[0]), outlier)
    py.annotate(xstr2, xy=(0.29, 0.83), xycoords='figure fraction', color='black')
    py.annotate(xstr3, xy=(0.25, 0.80), xycoords='figure fraction', color='black')
    
    # Annotate reduced chi-sqared values in plot: without outliers
    xstr = '$\chi^2_r$ = {0}'.format(np.round(chi_sq_red_good, decimals=3))
    py.annotate(xstr, xy=(0.7, 0.8), xycoords='figure fraction', color='black')
    txt = r'$\nu$ = 2*{0} - {1} = {2}'.format(len(good[0]), num_mod_params,
                                                 deg_freedom_good)
    py.annotate(txt, xy=(0.65,0.77), xycoords='figure fraction', color='black')
    xstr2 = 'Without Outliers'
    py.annotate(xstr2, xy=(0.67, 0.83), xycoords='figure fraction', color='black')
    
    py.xlabel('(Ref Pos - TransStarlist Pos) / Ast. Error')
    py.ylabel('N stars (normalized)')
    py.title('Position Residuals for Matched Stars')
    if xlim != None:
        py.xlim([xlim[0], xlim[1]])
    py.legend()
    if fileName != None:
        py.savefig(root + fileName[3:8] + 'Positions_err_ratio_hist_' + '.png')
    else:
        py.savefig(root + 'Positions_err_ratio_hist.png')

    py.close()
    return


def mag_diff_hist(ref_mat, starlist_mat, bins=25, fileName=None, root='./'):
    """
    Plot histogram of mag differences for the matched
    stars: reference - starlist

    Parameters:
    -----------
    ref_mat: astropy table
        Reference starlist only containing matched stars that were used in the
        transformation. Standard column headers are assumed.
        
    starlist_mat: astropy table
        Transformed starlist only containing the matched stars used in
        the transformation. Standard column headers are assumed.         

    """
    diff_m = ref_mat['m'] - starlist_mat['m']

    # Deal with nans so it doesn't crash the code. Set to -99
    bad = np.isnan(diff_m)
    bad2 = np.where(bad == True)
    diff_m = np.delete(diff_m, bad2)
 
    py.figure(figsize=(10,10))
    py.clf()
    py.hist(diff_m, bins=bins)
    py.xlabel('Reference Mag - TransStarlist Mag')
    py.ylabel('N stars')
    py.title('Magnitude Difference for matched stars')
    if fileName != None:
        py.savefig(root + fileName[3:8] + 'Magnitude_hist_' + '.png')
    else:
        py.savefig(root + 'Magnitude_hist.png')

    py.close()
    return

def pos_diff_quiver(ref_mat, starlist_mat, qscale=10, keyLength=0.2, xlim=None, ylim=None,
                    outlier_reject=None, sigma=False, fileName=None, root='./'):
    """
    Quiver plot of position differences for the matched
    stars: reference - starlist

    Parameters:
    -----------
    ref_mat: astropy table
        Reference starlist only containing matched stars that were used in the
        transformation. Standard column headers are assumed.
        
    starlist_mat: astropy table
        Transformed starlist only containing the matched stars used in
        the transformation. Standard column headers are assumed.

    qscale: int (default=10)
        Scale parameter for the quiver plot. Lower the number, bigger the scale

    keyLength: float (default=0.2)
        Key length parameter for quiver plot, in reference units.

    xlim: None or list/array [xmin, xmax]
        If not None, sets the xmin and xmax limit of the plot

    ylim: None or list/array [ymin, ymax]
        If not None, sets the ymin and ymax limit of the plot

    outlier_reject: None or float
        If float, ignore any star with a combined position difference larger than
        the float. difference = np.hypot(diff_x, diff_y). This value needs to be
        in reference units

    sigma = boolean
        If true, plot position differences divided by reference position error,
        rather than just the position difference
    """
    diff_x = ref_mat['x'] - starlist_mat['x']
    diff_y = ref_mat['y'] - starlist_mat['y']

    # Add own reference quiver arrow to end of array, since actual one is broken
    # This will be in lower left portion of plot
    diff_x = np.array(diff_x)
    diff_y = np.array(diff_y)
    xpos = np.array(ref_mat['x'])
    ypos = np.array(ref_mat['y'])

    # Apply outlier_reject criteria, if desired
    if outlier_reject != None:
        difference = np.hypot(diff_x, diff_y)
        good = np.where(difference < outlier_reject)

        diff_x = diff_x[good]
        diff_y = diff_y[good]
        xpos = xpos[good]
        ypos = ypos[good]
        

    # Divide differences by reference error, if desired
    if sigma:
        xerr = ref_mat['xe']
        yerr = ref_mat['ye']

        diff_x /= xerr
        diff_y /= yerr

    # Due to quiver silliness I need to add this twice
    xpos = np.append(xpos, max(xpos))
    xpos = np.append(xpos, max(xpos))
    ypos = np.append(ypos, min(ypos))
    ypos = np.append(ypos, min(ypos))
    diff_x = np.append(diff_x, keyLength*-1.0)
    diff_x = np.append(diff_x, keyLength*-1.0)
    diff_y = np.append(diff_y, 0)
    diff_y = np.append(diff_y, 0)

    s = len(xpos)
    
    py.figure(figsize=(10,10))
    py.clf()
    q = py.quiver(xpos, ypos, diff_x, diff_y, scale=qscale)
    fmt = '{0} ref units'.format(keyLength)
    #py.quiverkey(q, 0.2, 0.92, keyLength, fmt, coordinates='figure', color='black')
    # Make our reference arrow a different color
    q2 = py.quiver(xpos[s-2:s], ypos[s-2:s], diff_x[s-2:s], diff_y[s-2:s], scale=qscale, color='red')
    # Annotate our reference quiver arrow
    py.annotate(fmt, xy=(xpos[-1]-2, ypos[-1]+0.5), color='red')
    py.xlabel('X Position (Reference coords)')
    py.ylabel('Y Position (Reference coords)')
    if xlim != None:
        py.axis([xlim[0], ylim[1], ylim[0], ylim[1]])
    if sigma:
        if fileName != None:
            py.title('(Reference - Transformed Starlist positions) / sigma')
            py.savefig(root + fileName[3:8] + 'Positions_quiver_sigma_' + '.png')
        else:
            py.title('(Reference - Transformed Starlist positions) / sigma')
            py.savefig(root + 'Positions_quiver_sigma.png')
    else:
        if fileName != None:
            py.title('Reference - Transformed Starlist positions')
            py.savefig(root + fileName[3:8] + 'Positions_quiver_' + '.png')
        else:
            py.title('Reference - Transformed Starlist positions')
            py.savefig(root + 'Positions_quiver.png')

    py.close()
    return

def vpd(ref, starlist_trans, vxlim, vylim):
    """
    Plot the VPD of the reference starlist and the transformed starlist.
    If all went well, both should be in the same frame.

    Note: we need velocities in both starlists in order for this
    to work.

    Parameters:
    ----------
    ref: astropy table
        Reference starlist which contains velocity info. Standard column
        names are assumed

    starlist_trans: astropy table
        Transformed starlist which also contains velocity info. Standard
        column names are assumed.

    vxlim: None or list/array [vxmin, vxmax]
        If not None, sets the vxmin and vxmax limit of the plot

    vylim: None or list/array [vymin, vymax]
        If not None, sets the vymin and vymax limit of the plot  
    """
    # Extract velocities
    ref_vx = ref['vx']
    ref_vy = ref['vy']
    trans_vx = starlist_trans['vx']
    trans_vy = starlist_trans['vy']

    py.figure(figsize=(10,10))
    py.clf()
    py.plot(trans_vx, trans_vy, 'k.', ms=8, label='Transformed', alpha=0.4)
    py.plot(ref_vx, ref_vy, 'r.', ms=8, label='Reference', alpha=0.4)
    py.xlabel('Vx (Reference units)')
    py.ylabel('Vy (Reference units)')
    if vxlim != None:
        py.axis([vxlim[0], vylim[1], vylim[0], vylim[1]])
    py.title('Reference and Transformed Proper Motions')
    py.legend()
    py.savefig('Transformed_velocities.png')

    return

def vel_diff_err_hist(ref_mat, starlist_mat, nbins=25, bin_width=None, vxlim=None, vylim=None):
    """
    Plot the distributions of the velocity differences between the reference list
    and the transformed starlist, realtive to the velocity errors. We assume that
    both lists have velocities and velocity errors

    Paramters:
    ----------
    ref_mat: astropy table
         Reference starlist, with velocities

    starlist_mat: astropy table
         Transformed starlist, with velocities

    nbins: int
        Number of bins used in histogram, regardless of data range. This is
        ignored if bin_width != None

    bin_width: None or float
        If float, sets the width of the bins used in the histograms. Will override
        nbins
        
    vxlim: None or [vx_min, vx_max]
        If not none, set the X axis of the Vx plot by defining the minimum
        and maximum values

    vylim: None or [vy_min, vy_max]
        If not none, set the Y axis of the Vy plot by defining the minimum
        and maximum values
    """
    # Will produce 2-panel plot: Vx resid and Vy resid
    diff_vx = ref_mat['vx'] - starlist_mat['vx']
    diff_vy = ref_mat['vy'] - starlist_mat['vy']
    
    vx_err = np.hypot(ref_mat['vxe'], starlist_mat['vxe'])
    vy_err = np.hypot(ref_mat['vye'], starlist_mat['vye'])

    ratio_vx = diff_vx / vx_err
    ratio_vy = diff_vy / vy_err

    # Set the binning as per user input
    xbins = nbins
    ybins = nbins
    if bin_width != None:
        xbins = np.arange(min(ratio_vx), max(ratio_vx)+bin_width, bin_width)
        ybins = np.arange(min(ratio_vy), max(ratio_vy)+bin_width, bin_width)

    # Parameters for a Gaussian to be overplotted on each
    mean = 0
    sigma = 1
    x = np.arange(-6, 6, 0.1)
        
    py.figure(figsize=(20,10))
    py.subplot(121)
    py.subplots_adjust(left=0.1)
    py.hist(ratio_vx, bins=xbins, histtype='step', color='black', normed=True,
            linewidth=2)
    py.plot(x, mlab.normpdf(x,mean,sigma), 'r-', linewidth=2)
    py.xlabel('(Ref Vx - Trans Vx) / Vxe')
    py.ylabel('N_stars')
    py.title('Vx Residuals, Matched')
    if vxlim != None:
        py.xlim([vxlim[0], vxlim[1]])
    py.subplot(122)
    py.hist(ratio_vy, bins=ybins, histtype='step', color='black', normed=True,
            linewidth=2)
    py.plot(x, mlab.normpdf(x,mean,sigma), 'r-', linewidth=2)
    py.xlabel('(Ref Vy - Trans Vy) / Vye')
    py.ylabel('N_stars')
    py.title('Vy Residuals, Matched')
    if vylim != None:
        py.xlim([vylim[0], vylim[1]])
    py.savefig('Vel_err_ratio_dist.png')

    return

def residual_vpd(ref_mat, starlist_trans_mat, pscale=None):
    """
    Make VPD diagram of the residuals between the reference proper motions
    and the transformed proper motions.

    Parameters:
    -----------
    ref_mat: astropy table
        Table with matched stars from the reference starlist. Assumes
        standard headers

    starlist_trans: astropy table
        Table with matched stars from the transformed starlist. Assumes
        standard headers

    pscale: None or float
        If float, convert all values to mas/yr using pscale as the plate scale.
        Assumes pscale is conversion from pixels to milliarcsecs

    Output:
    ------
    Creates (reference - transformed) VPD
    """
    # Calculate the residual
    diff_x = ref_mat['vx'] - starlist_trans_mat['vx']
    diff_y = ref_mat['vy'] - starlist_trans_mat['vy']

    # Error calculation depends on if we are converting to mas/yr
    if pscale != None:
        xerr_frac = np.hypot((ref_mat['vxe'] / ref_mat['vx']),
                             (starlist_trans_mat['vxe'] / starlist_trans_mat['vx']))
        yerr_frac = np.hypot((ref_mat['vye'] / ref_mat['vy']),
                             (starlist_trans_mat['vye'] / starlist_trans_mat['vy']))

        # Now apply the plate scale to convert to mas/yr
        diff_x *= pscale
        diff_y *= pscale
        xerr = diff_x * xerr_frac
        yerr = diff_y * yerr_frac
    else:
        xerr = np.hypot(ref_mat['vxe'], starlist_trans_mat['vxe'])
        yerr = np.hypot(ref_mat['vye'], starlist_trans_mat['vye'])

    # Plotting
    py.figure(figsize=(10,10))
    py.clf()
    py.errorbar(diff_x, diff_y, xerr=xerr, yerr=yerr, fmt='k.', ms=8, alpha=0.5)
    if pscale != None:
        py.xlabel('Reference_vx - Transformed_vx (mas/yr)')
        py.ylabel('Reference_vy - Transformed_vy (mas/yr)')
    else:
        py.xlabel('Reference_vx - Transformed_vx (reference coords)')
        py.ylabel('Reference_vy - Transformed_vy (reference coords)')
    py.title('Proper Motion Residuals')
    py.savefig('resid_vpd.png')

    return


def plotStar(starNames, rootDir='./', align='align/align_d_rms_1000_abs_t',
             poly='polyfit_d/fit', points='points_d/', radial=False, NcolMax=3, figsize=(15,15)):

    print( 'Creating residuals plots for star(s):' )
    print( starNames )
    
    s = starset.StarSet(rootDir + align)
    s.loadPolyfit(rootDir + poly, accel=0, arcsec=0)
    Nstars = len(starNames)
    Ncols = 2 * np.min([Nstars, NcolMax])
    if Nstars <= Ncols/2:
        Nrows = 3
    else:
        Nrows = math.ceil(Nstars / (Ncols / 2)) * 3

    py.close('all')
    py.figure(2, figsize=figsize)
    names = s.getArray('name')
    mag = s.getArray('mag')
    x = s.getArray('x')
    y = s.getArray('y')
    r = np.hypot(x,y)
    
    for i in range(Nstars):
    
        starName = starNames[i]
        
        ii = names.index(starName)
        star = s.stars[ii]

        pointsTab = Table.read(rootDir + points + starName + '.points', format='ascii')

        time = pointsTab[pointsTab.colnames[0]]
        x = pointsTab[pointsTab.colnames[1]]
        y = pointsTab[pointsTab.colnames[2]]
        xerr = pointsTab[pointsTab.colnames[3]]
        yerr = pointsTab[pointsTab.colnames[4]]

        fitx = star.fitXv
        fity = star.fitYv
        dt = time - fitx.t0
        fitLineX = fitx.p + (fitx.v * dt)
        fitSigX = np.sqrt( fitx.perr**2 + (dt * fitx.verr)**2 )

        fitLineY = fity.p + (fity.v * dt)
        fitSigY = np.sqrt( fity.perr**2 + (dt * fity.verr)**2 )

        if (radial == True):
            # Lets also do radial/tangential
            x0 = fitx.p
            y0 = fity.p
            vx = fitx.v
            vy = fity.v
            x0e = fitx.perr
            y0e = fity.perr
            vxe = fitx.verr
            vye = fity.verr

            r0 = np.sqrt(x0**2 + y0**2)

            vr = ((vx*x0) + (vy*y0)) / r0
            vt = ((vx*y0) - (vy*x0)) / r0
            vre =  (vxe*x0/r0)**2 + (vye*y0/r0)**2
            vre += (y0*x0e*vt/r0**2)**2 + (x0*y0e*vt/r0**2)**2
            vre =  np.sqrt(vre)
            vte =  (vxe*y0/r0)**2 + (vye*x0/r0)**2
            vte += (y0*x0e*vr/r0**2)**2 + (x0*y0e*vr/r0**2)**2
            vte =  np.sqrt(vte)

            r = ((x*x0) + (y*y0)) / r0
            t = ((x*y0) - (y*x0)) / r0
            rerr = (xerr*x0/r0)**2 + (yerr*y0/r0)**2
            rerr += (y0*x0e*t/r0**2)**2 + (x0*y0e*t/r0**2)**2
            rerr =  np.sqrt(rerr)
            terr =  (xerr*y0/r0)**2 + (yerr*x0/r0)**2
            terr += (y0*x0e*r/r0**2)**2 + (x0*y0e*r/r0**2)**2
            terr =  np.sqrt(terr)

            fitLineR = ((fitLineX*x0) + (fitLineY*y0)) / r0
            fitLineT = ((fitLineX*y0) - (fitLineY*x0)) / r0
            fitSigR = ((fitSigX*x0) + (fitSigY*y0)) / r0
            fitSigT = ((fitSigX*y0) - (fitSigY*x0)) / r0

            diffR = r - fitLineR
            diffT = t - fitLineT
            sigR = diffR / rerr
            sigT = diffT / terr

            idxR = np.where(abs(sigR) > 4)
            idxT = np.where(abs(sigT) > 4)


        diffX = x - fitLineX
        diffY = y - fitLineY
        diff = np.hypot(diffX, diffY)
        rerr = np.sqrt((diffX*xerr)**2 + (diffY*yerr)**2) / diff
        sigX = diffX / xerr
        sigY = diffY / yerr
        sig = diff / rerr


        # Determine if there are points that are more than 5 sigma off
        idxX = np.where(abs(sigX) > 4)
        idxY = np.where(abs(sigY) > 4)
        idx = np.where(abs(sig) > 4)

        print( 'Star:        ', starName )
        print( '\tX Chi^2 = %5.2f (%6.2f for %2d dof)' % 
              (fitx.chi2red, fitx.chi2, fitx.dof))
        print( '\tY Chi^2 = %5.2f (%6.2f for %2d dof)' % 
              (fity.chi2red, fity.chi2, fity.dof))
        # print( 'X  Outliers: ', time[idxX] )
        # print( 'Y  Outliers: ', time[idxY] )
        # if (radial):
        #     print( 'R  Outliers: ', time[idxX] )
        #     print( 'T  Outliers: ', time[idxY] )
        # print( 'XY Outliers: ', time[idx] )

        # close(2)
        #             figure(2, figsize=(7, 8))
        #             clf()

        t0 = int(np.floor(np.min(time)))
        tO = int(np.ceil(np.max(time)))
        
        dateTicLoc = py.MultipleLocator(3)
        dateTicRng = [t0-1, tO+1]
        dateTics = np.arange(t0, tO+1)
        DateTicsLabel = dateTics-2000

        # See if we are using MJD instead.
        if time[0] > 50000:
            print('MJD')
            dateTicLoc = py.MultipleLocator(1000)
            t0 = int(np.round(np.min(time), 50))
            tO = int(np.round(np.max(time), 50))
            dateTicRng = [t0-200, tO+200]
            dateTics = np.arange(dateTicRng[0], dateTicRng[-1]+500, 1000)
            DateTicsLabel = dateTics


        maxErr = np.array([xerr, yerr]).max()
        resTicRng = [-1.1*maxErr, 1.1*maxErr]

        from matplotlib.ticker import FormatStrFormatter
        fmtX = FormatStrFormatter('%5i')
        fmtY = FormatStrFormatter('%6.2f')
        fontsize1 = 10

        if i < (Ncols/2):
            col = (2*i)+1
            row = 1
        else:
            col = 1 + 2*(i % (Ncols/2))
            row = 1 + 3*(i//(Ncols/2)) 
            
        ind = (row-1)*Ncols + col

        paxes = py.subplot(Nrows, Ncols, ind)
        py.plot(time, fitLineX, 'b-')
        py.plot(time, fitLineX + fitSigX, 'b--')
        py.plot(time, fitLineX - fitSigX, 'b--')
        py.errorbar(time, x, yerr=xerr, fmt='k.')
        rng = py.axis()
        py.ylim(np.min(x-xerr-0.1),np.max(x+xerr+0.1)) 
        py.xlabel('Date - 2000 (yrs)', fontsize=fontsize1)
        if time[0] > 50000:
            py.xlabel('Date (MJD)', fontsize=fontsize1)
        py.ylabel('X (pix)', fontsize=fontsize1)
        paxes.xaxis.set_major_formatter(fmtX)
        paxes.get_xaxis().set_major_locator(dateTicLoc)
        paxes.yaxis.set_major_formatter(fmtY)
        paxes.tick_params(axis='both', which='major', labelsize=fontsize1)
        py.yticks(np.arange(np.min(x-xerr-0.1), np.max(x+xerr+0.1), 0.2))
        py.xticks(dateTics, DateTicsLabel)
        py.xlim(np.min(dateTics), np.max(dateTics))
        py.annotate(starName,xy=(1.0,1.1), xycoords='axes fraction', fontsize=12, color='red')


        col = col + 1
        ind = (row-1)*Ncols + col

        paxes = py.subplot(Nrows, Ncols, ind)
        py.plot(time, fitLineY, 'b-')
        py.plot(time, fitLineY + fitSigY, 'b--')
        py.plot(time, fitLineY - fitSigY, 'b--')
        py.errorbar(time, y, yerr=yerr, fmt='k.')
        rng = py.axis()
        py.axis(dateTicRng + [rng[2], rng[3]], fontsize=fontsize1)
        py.xlabel('Date - 2000 (yrs)', fontsize=fontsize1)
        if time[0] > 50000:
            py.xlabel('Date (MJD)', fontsize=fontsize1)
        py.ylabel('Y (pix)', fontsize=fontsize1)
        #paxes.get_xaxis().set_major_locator(dateTicLoc)
        paxes.xaxis.set_major_formatter(fmtX)
        paxes.get_xaxis().set_major_locator(dateTicLoc)
        paxes.yaxis.set_major_formatter(fmtY)
        paxes.tick_params(axis='both', which='major', labelsize=12)
        py.ylim(np.min(y-yerr-0.1),np.max(y+yerr+0.1))
        py.yticks(np.arange(np.min(y-yerr-0.1), np.max(y+yerr+0.1), 0.2))
        py.xticks(dateTics, DateTicsLabel)
        py.xlim(np.min(dateTics), np.max(dateTics))

        row = row + 1
        col = col - 1
        ind = (row-1)*Ncols + col

        paxes = py.subplot(Nrows, Ncols, ind)
        py.plot(time, np.zeros(len(time)), 'b-')
        py.plot(time, fitSigX, 'b--')
        py.plot(time, -fitSigX, 'b--')
        py.errorbar(time, x - fitLineX, yerr=xerr, fmt='k.')
        py.axis(dateTicRng + resTicRng, fontsize=fontsize1)
        py.xlabel('Date - 2000 (yrs)', fontsize=fontsize1)
        if time[0] > 50000:
            py.xlabel('Date (MJD)', fontsize=fontsize1)
        py.ylabel('X Residuals (pix)', fontsize=fontsize1)
        paxes.get_xaxis().set_major_locator(dateTicLoc)
        paxes.xaxis.set_major_formatter(fmtX)
        paxes.tick_params(axis='both', which='major', labelsize=fontsize1)
        py.xticks(dateTics, DateTicsLabel)
        py.xlim(np.min(dateTics), np.max(dateTics))

        col = col + 1
        ind = (row-1)*Ncols + col

        paxes = py.subplot(Nrows, Ncols, ind)
        py.plot(time, np.zeros(len(time)), 'b-')
        py.plot(time, fitSigY, 'b--')
        py.plot(time, -fitSigY, 'b--')
        py.errorbar(time, y - fitLineY, yerr=yerr, fmt='k.')
        py.axis(dateTicRng + resTicRng, fontsize=fontsize1)
        py.xlabel('Date -2000 (yrs)', fontsize=fontsize1)
        if time[0] > 50000:
            py.xlabel('Date (MJD)', fontsize=fontsize1)
        py.ylabel('Y Residuals (pix)', fontsize=fontsize1)
        paxes.get_xaxis().set_major_locator(dateTicLoc)
        paxes.xaxis.set_major_formatter(fmtX)
        paxes.tick_params(axis='both', which='major', labelsize=fontsize1)
        py.xticks(dateTics, DateTicsLabel)
        py.xlim(np.min(dateTics), np.max(dateTics))

        row = row + 1
        col = col - 1
        ind = (row-1)*Ncols + col


        paxes = py.subplot(Nrows, Ncols, ind)
        py.errorbar(x,y, xerr=xerr, yerr=yerr, fmt='k.')
        py.yticks(np.arange(np.min(y-yerr-0.1), np.max(y+yerr+0.1), 0.2))
        py.xticks(np.arange(np.min(x-xerr-0.1), np.max(x+xerr+0.1), 0.2), rotation = 270)
        py.axis('equal')
        paxes.tick_params(axis='both', which='major', labelsize=fontsize1)
        paxes.yaxis.set_major_formatter(FormatStrFormatter('%.2f'))
        paxes.xaxis.set_major_formatter(FormatStrFormatter('%.2f'))
        py.xlabel('X (pix)', fontsize=fontsize1)
        py.ylabel('Y (pix)', fontsize=fontsize1)
        py.plot(fitLineX, fitLineY, 'b-')    

        col = col + 1
        ind = (row-1)*Ncols + col

        bins = np.arange(-7.5, 7.5, 1)
        paxes = py.subplot(Nrows, Ncols, ind)
        id = np.where(diffY < 0)[0]
        sig[id] = -1.*sig[id] 
        (n, b, p) = py.hist(sigX, bins, histtype='stepfilled', color='b', label='X')
        py.setp(p, 'facecolor', 'b')
        (n, b, p) = py.hist(sigY, bins, histtype='step', color='r', label='Y')
        py.axis([-7, 7, 0, 8], fontsize=10)
        py.legend()
        py.xlabel('Residuals (sigma)', fontsize=fontsize1)
        py.ylabel('Number of Epochs', fontsize=fontsize1)

        ##########
        #
        # Also plot radial/tangential
        #
        ##########
        if (radial == True):
            py.clf()

            dateTicLoc = py.MultipleLocator(3)

            maxErr = np.array([rerr, terr]).max()
            resTicRng = [-3*maxErr, 3*maxErr]

            from matplotlib.ticker import FormatStrFormatter
            fmtX = FormatStrFormatter('%5i')
            fmtY = FormatStrFormatter('%6.2f')

            paxes = py.subplot(3,2,1)
            py.plot(time, fitLineR, 'b-')
            py.plot(time, fitLineR + fitSigR, 'b--')
            py.plot(time, fitLineR - fitSigR, 'b--')
            py.errorbar(time, r, yerr=rerr, fmt='k.')
            rng = py.axis()
            py.axis(dateTicRng + [rng[2], rng[3]])
            py.xlabel('Date (yrs)')
            py.ylabel('R (pix)')
            paxes.xaxis.set_major_formatter(fmtX)
            paxes.get_xaxis().set_major_locator(dateTicLoc)
            paxes.yaxis.set_major_formatter(fmtY)

            paxes = py.subplot(3, 2, 2)
            py.plot(time, fitLineT, 'b-')
            py.plot(time, fitLineT + fitSigT, 'b--')
            py.plot(time, fitLineT - fitSigT, 'b--')
            py.errorbar(time, t, yerr=terr, fmt='k.')
            rng = py.axis()
            py.axis(dateTicRng + [rng[2], rng[3]])
            py.xlabel('Date (yrs)')
            py.ylabel('T (pix)')
            paxes.xaxis.set_major_formatter(fmtX)
            paxes.get_xaxis().set_major_locator(dateTicLoc)
            paxes.yaxis.set_major_formatter(fmtY)

            paxes = py.subplot(3, 2, 3)
            py.plot(time, np.zeros(len(time)), 'b-')
            py.plot(time, fitSigR, 'b--')
            py.plot(time, -fitSigR, 'b--')
            py.errorbar(time, r - fitLineR, yerr=rerr, fmt='k.')
            py.axis(dateTicRng + resTicRng)
            py.xlabel('Date (yrs)')
            py.ylabel('R Residuals (pix)')
            paxes.get_xaxis().set_major_locator(dateTicLoc)

            paxes = py.subplot(3, 2, 4)
            py.plot(time, np.zeros(len(time)), 'b-')
            py.plot(time, fitSigT, 'b--')
            py.plot(time, -fitSigT, 'b--')
            py.errorbar(time, t - fitLineT, yerr=terr, fmt='k.')
            py.axis(dateTicRng + resTicRng)
            py.xlabel('Date (yrs)')
            py.ylabel('T Residuals (pix)')
            paxes.get_xaxis().set_major_locator(dateTicLoc)

            bins = np.arange(-7, 7, 1)
            py.subplot(3, 2, 5)
            (n, b, p) = py.hist(sigR, bins)
            py.setp(p, 'facecolor', 'k')
            py.axis([-5, 5, 0, 20])
            py.xlabel('T Residuals (sigma)')
            py.ylabel('Number of Epochs')

            py.subplot(3, 2, 6)
            (n, b, p) = py.hist(sigT, bins)
            py.axis([-5, 5, 0, 20])
            py.setp(p, 'facecolor', 'k')
            py.xlabel('Y Residuals (sigma)')
            py.ylabel('Number of Epochs')

            py.subplots_adjust(wspace=0.4, hspace=0.4, right=0.95, top=0.95)
            py.savefig(rootDir+'plots/plotStarRadial_' + starName + '.png')
            py.show()

    title = rootDir.split('/')[-2]
    py.suptitle(title, x=0.5, y=0.97)

    if Nstars == 1:
        py.subplots_adjust(wspace=0.4, hspace=0.4, left = 0.15, bottom = 0.1, right=0.9, top=0.9) 
        py.savefig(rootDir+'plots/plotStar_' + starName + '.png')
    else:
        py.subplots_adjust(wspace=0.6, hspace=0.6, left = 0.08, bottom = 0.05, right=0.95, top=0.90)
        py.savefig(rootDir+'plots/plotStar_all.png')
        py.show()

    py.show()
    print('Fubar')
        


##################################################
# New codes for velocity support in FlyStar and using
# the new StarTable and StarList format. 
##################################################

def plot_pm(tab):
    plt.figure(figsize=(6,6))
    plt.clf()
    plt.subplots_adjust(top=0.85)
    q = plt.quiver(tab['x0'], tab['y0'],
                   tab['vx']*1e3, tab['vy']*1e3,
                   scale=1e2, angles='xy')
    plt.quiverkey(q, 0.5, 0.8, 10, '10 mas/yr', color='red', 
                    coordinates='figure', labelpos='E')
    plt.xlabel(r'$\Delta \alpha$ (")')
    plt.ylabel(r'$\Delta \delta$ (")')

    return


def plot_gaia(gaia):
    ra_tan = gaia['ra']
    de_tan = gaia['dec']
    ra_tan_mean = ra_tan.mean()
    de_tan_mean = de_tan.mean()
    cos_dec = np.cos(np.radians(de_tan_mean))

    d_ra_tan = (ra_tan - ra_tan_mean) * cos_dec * 3600.0
    d_de_tan = (de_tan - de_tan_mean) * 3600.0
    
    pmra = gaia['pmra']
    pmdec = gaia['pmdec']
    
    plt.figure(figsize=(6,6))
    plt.clf()
    plt.subplots_adjust(top=0.85)
    q = plt.quiver(d_ra_tan, d_de_tan,
                   pmra, pmdec,
                   scale=1e2, angles='xy')
    plt.quiverkey(q, 0.5, 0.8, 10, '10 mas/yr', color='red', 
                    coordinates='figure', labelpos='E')
    plt.xlabel(r'$\Delta \alpha \cos \delta$ ('')')
    plt.ylabel(r'$\Delta \delta$ ('')')

    fmt = r'[$\alpha$, $\delta$] = [{0:8.3f}$^\circ$, {1:8.3f}$^\circ$]'
    plt.title(fmt.format(ra_tan_mean, de_tan_mean))
    plt.gca().invert_xaxis()
    

    return

def plot_pm_error(tab):
    plt.figure(figsize=(6,6))
    plt.clf()
    plt.semilogy(tab['m0'], tab['vxe']*1e3, 'r.', label=r'$\sigma_{\mu_{\alpha *}}$', alpha=0.4)
    plt.semilogy(tab['m0'], tab['vye']*1e3, 'b.', label=r'$\sigma_{\mu_{\delta}}$', alpha=0.4)
    plt.legend()
    plt.xlabel('Mag')
    plt.ylabel('PM Error (mas/yr)')

    return

def plot_mag_error(tab):
    plt.figure(figsize=(6,6))
    plt.clf()
    plt.semilogy(tab['m0'], tab['m0e'], 'r.', alpha=0.4)
    plt.legend()
    plt.xlabel('Mag')
    plt.ylabel('Mag Error (mag)')

    return

def plot_quiver_residuals_all_epochs(tab, unit='arcsec', scale=None, plotlim=None):

    # Keep track of the residuals for averaging.
    dr_good = np.zeros(len(tab), dtype=float)
    n_good = np.zeros(len(tab), dtype=int)
    dr_ref = np.zeros(len(tab), dtype=float)
    n_ref = np.zeros(len(tab), dtype=int)

    for ee in range(tab['x'].shape[1]):
        dt = tab['t'][:, ee] - tab['t0']
        xt_mod = tab['x0'] + tab['vx'] * dt
        yt_mod = tab['y0'] + tab['vy'] * dt
        
        good_idx = np.where(np.isfinite(tab['x'][:, ee]) == True)[0]
        ref_idx = np.where(tab[good_idx]['used_in_trans'][:, ee] == True)[0]

        dx, dy = plot_quiver_residuals(tab['x'][:, ee], tab['y'][:, ee], 
                                       xt_mod, yt_mod, 
                                       good_idx, ref_idx,
                                       'Epoch {0:d}'.format(ee), 
                                       unit=unit, scale=scale, plotlim=plotlim)

        # Building up average dr for a set of stars.
        dr = np.hypot(dx, dy)

        dr_good[good_idx] += dr[good_idx]
        dr_ref[good_idx[ref_idx]] += dr[good_idx[ref_idx]]

        n_good[good_idx] += 1
        n_ref[good_idx[ref_idx]] += 1

    dr_good_avg = np.zeros(len(tab), dtype=float)
    idx = np.where(n_good > 0)[0]
    dr_good_avg[idx] = dr_good[idx] / n_good[idx]
    
    dr_ref_avg = np.zeros(len(tab), dtype=float)
    idx = np.where(n_ref > 0)[0]
    dr_ref_avg[idx] = dr_ref[idx] / n_ref[idx]

    hdr = '{name:>16s} {mag:>5s} {dr:>6s} {x:>6s} {y:>6s} {r:>6s}'
    fmt = '{name:16s} {mag:5.2f} {dr:6.4f} {x:6.3f} {y:6.3f} {r:6.3f}'

    # print()
    # print('##########')
    # print('# GOOD stars')
    # print('##########')
    # for rr in range(len(tab)):
    #     if dr_good_avg[rr] > 0:
    #         print(fmt.format(name=tab['name'][rr], mag=tab['m0'][rr], dr=dr_good_avg[rr],
    #                          x=tab['x0'][rr], y=tab['y0'][rr], r=np.hypot(tab['x0'][rr], tab['y0'][rr])))

#    print()
#    print('##########')
#    print('# REF stars')
#    print('##########')
#    print(hdr.format(name='Name', mag='Mag', dr='dr', x='x', y='y', r='r'))
#    for rr in range(len(tab)):
#        if (dr_ref_avg[rr] > 0):
#            print(fmt.format(name=tab['name'][rr], mag=tab['m0'][rr], dr=dr_ref_avg[rr],
#                             x=tab['x0'][rr], y=tab['y0'][rr], r=np.hypot(tab['x0'][rr], tab['y0'][rr])))
            
    return


def plot_quiver_residuals_with_orig_all_epochs(tab, trans_list, unit='arcsec', scale=None, plotlim=None, scale_orig=None, cte_fit=None, mlim=15):

    # Keep track of the residuals for averaging.
    dr_good = np.zeros(len(tab), dtype=float)
    n_good = np.zeros(len(tab), dtype=int)
    dr_ref = np.zeros(len(tab), dtype=float)
    n_ref = np.zeros(len(tab), dtype=int)

    for ee in range(tab['x'].shape[1]):
        dt = tab['t'][:, ee] - tab['t0']
        xt_mod = tab['x0'] + tab['vx'] * dt
        yt_mod = tab['y0'] + tab['vy'] * dt
        
        good_idx = np.where(np.isfinite(tab['x'][:, ee]) == True)[0]
        ref_idx = np.where(tab[good_idx]['used_in_trans'][:, ee] == True)[0]

        da = calc_da(trans_list[ee])

        dx, dy = plot_quiver_residuals(tab['x'][:, ee], tab['y'][:, ee], 
                                       xt_mod, yt_mod, 
                                       good_idx, ref_idx,
                                       'Epoch {0:d}'.format(ee), 
                                       unit=unit, scale=scale, plotlim=plotlim)

        plot_quiver_residuals_orig(tab['x'][:, ee], tab['y'][:, ee], 
                                   xt_mod, yt_mod, 
                                   good_idx, ref_idx,
                                   tab['x_orig'][:, ee], tab['y_orig'][:, ee], da,
                                   'Epoch {0:d}'.format(ee), 
                                   scale=scale_orig, plotlim=plotlim)

        plot_mag_scatter(tab['m'][:, ee], 
                         tab['x'][:, ee], tab['y'][:, ee], 
                         tab['xe'][:, ee], tab['ye'][:, ee],
                         xt_mod, yt_mod, 
                         good_idx, ref_idx,
                         'Epoch {0:d}'.format(ee), da=da,
                         xorig=tab['x_orig'][:, ee], yorig=tab['y_orig'][:, ee],
                         cte_fit=cte_fit, mlim=mlim)

#        plot_quiver_residuals_orig_angle_xy(tab['x'][:, ee], tab['y'][:, ee],
#                                            xt_mod, yt_mod, 
#                                            good_idx, ref_idx,
#                                            tab['x_orig'][:, ee], tab['y_orig'][:, ee], da,
#                                            'Epoch {0:d}'.format(ee))
#
#        plot_quiver_residuals_vs_pos_err(dx, dy, good_idx, ref_idx,
#                                         1e3 * tab['xe'][:, ee], 1e3 * tab['ye'][:, ee], 
#                                         'positional err (mas)', 'Epoch {0:d}'.format(ee), da=da)
    
        # Building up average dr for a set of stars.
        dr = np.hypot(dx, dy)

        dr_good[good_idx] += dr[good_idx]
        dr_ref[good_idx[ref_idx]] += dr[good_idx[ref_idx]]

        n_good[good_idx] += 1
        n_ref[good_idx[ref_idx]] += 1

    dr_good_avg = np.zeros(len(tab), dtype=float)
    idx = np.where(n_good > 0)[0]
    dr_good_avg[idx] = dr_good[idx] / n_good[idx]
    
    dr_ref_avg = np.zeros(len(tab), dtype=float)
    idx = np.where(n_ref > 0)[0]
    dr_ref_avg[idx] = dr_ref[idx] / n_ref[idx]

    hdr = '{name:>16s} {mag:>5s} {dr:>6s} {x:>6s} {y:>6s} {r:>6s}'
    fmt = '{name:16s} {mag:5.2f} {dr:6.4f} {x:6.3f} {y:6.3f} {r:6.3f}'

    # print()
    # print('##########')
    # print('# GOOD stars')
    # print('##########')
    # for rr in range(len(tab)):
    #     if dr_good_avg[rr] > 0:
    #         print(fmt.format(name=tab['name'][rr], mag=tab['m0'][rr], dr=dr_good_avg[rr],
    #                          x=tab['x0'][rr], y=tab['y0'][rr], r=np.hypot(tab['x0'][rr], tab['y0'][rr])))

#    print()
#    print('##########')
#    print('# REF stars')
#    print('##########')
#    print(hdr.format(name='Name', mag='Mag', dr='dr', x='x', y='y', r='r'))
#    for rr in range(len(tab)):
#        if (dr_ref_avg[rr] > 0):
#            print(fmt.format(name=tab['name'][rr], mag=tab['m0'][rr], dr=dr_ref_avg[rr],
#                             x=tab['x0'][rr], y=tab['y0'][rr], r=np.hypot(tab['x0'][rr], tab['y0'][rr])))
            
    return



def angle_from_xy(x, y):
    """
    Given x and y, calculate the angle theta in degrees
    """
    angles = np.arctan2(y, x) * 180 / np.pi

    return angles


def calc_da(trans_list):
    """
    Rotation angle.
    """
    c01_idx = trans_list.px.param_names.index('c0_1')
    c10_idx = trans_list.px.param_names.index('c1_0')
    c01 = trans_list.px.parameters[c01_idx]
    c10 = trans_list.px.parameters[c10_idx]
    da = np.degrees(np.arctan2(-c01, c10))
    
    return da


def plot_mag_scatter(m_t, x_t, y_t, xe_t, ye_t, x_ref, y_ref, good_idx, ref_idx, title, da=0, xorig=None, yorig=None, cte_fit=None, mlim=15):
    # Residual
    dx = (x_t - x_ref)
    dy = (y_t - y_ref)
    
    # Magnitude
    mgood = m_t[good_idx]
    mref = m_t[good_idx][ref_idx]

    # Residual angle
    agood = angle_from_xy(dx[good_idx], dy[good_idx])
    aref = angle_from_xy(dx[good_idx][ref_idx], dy[good_idx][ref_idx])
    # Subtract off some angle IN DEGREES (e.g. if going from Gaia to HST camera frame)
    agood -= da
    aref -= da

    # Keep everything within 0 to 360
    agood = agood % 360
    aref = aref % 360

    # Residual magnitude
    rgood = np.hypot(dx[good_idx], dy[good_idx])
    rref = np.hypot(dx[good_idx][ref_idx], dy[good_idx][ref_idx])

    # Errors in x and y position
    xegood = xe_t[good_idx]
    xeref = xe_t[good_idx][ref_idx]
    yegood = ye_t[good_idx]
    yeref = ye_t[good_idx][ref_idx]

    ygood = np.sin(np.radians(agood)) * rgood
    yref = np.sin(np.radians(aref)) * rref

    xgood = np.cos(np.radians(agood)) * rgood
    xref = np.cos(np.radians(aref)) * rref

    fig, ax = plt.subplots(6, 1, figsize=(6,18), sharex=True, num=103)
#    plt.clf()
    plt.subplots_adjust(hspace=0.01)
    ax[0].scatter(mgood, agood, color='black', alpha=0.3, s=2)
    ax[0].scatter(mref, aref, color='red', alpha=0.3, s=2)
    ax[0].set_ylabel('Angle (deg)')

    ax[1].scatter(mgood, rgood, color='black', alpha=0.3, s=2)
    ax[1].scatter(mref, rref, color='red', alpha=0.3, s=2)
    ax[1].set_xlabel('mag')
    ax[1].set_ylabel('Modulus (arcsec)')
    ax[1].set_yscale('log')
    if type(rgood) == astropy.table.column.MaskedColumn:
        ax[1].set_ylim(1e-6, 1.1 * np.max(np.concatenate([rgood.data, rref.data])))
    else:
        ax[1].set_ylim(1e-6, 1.1 * np.max(np.concatenate([rgood, rref])))

    ax[2].scatter(mgood, xgood, color='black', alpha=0.3, s=2)
    ax[2].scatter(mref, xref, color='red', alpha=0.3, s=2)
    ax[2].set_xlabel('mag')
    ax[2].set_ylabel('Res, x (arcsec)')
    ax[2].set_ylim(-0.01, 0.01)
    ax[2].axhline(y=0)

    ax[3].scatter(mgood, ygood, color='black', alpha=0.3, s=2)
    ax[3].scatter(mref, yref, color='red', alpha=0.3, s=2)
    ax[3].set_xlabel('mag')
    ax[3].set_ylabel('Res, y (arcsec)')
    ax[3].set_ylim(-0.01, 0.01)
    ax[3].axhline(y=0)

    ax[4].scatter(mgood, xgood/xegood, color='black', alpha=0.3, s=2)
    ax[4].scatter(mref, xref/xeref, color='red', alpha=0.3, s=2)
    ax[4].set_xlabel('mag')
    ax[4].set_ylabel('Res/Pos Err, x')
    ax[4].axhline(y=0)

    ax[5].scatter(mgood, ygood/yegood, color='black', alpha=0.3, s=2)
    ax[5].scatter(mref, yref/yeref, color='red', alpha=0.3, s=2)
    ax[5].set_xlabel('mag')
    ax[5].set_ylabel('Res/Pos Err, y')
    ax[5].axhline(y=0)

    ax[0].set_title(title)
    plt.show()
    plt.pause(1)


def plot_y_scatter(m_t, x_t, y_t, xe_t, ye_t, x_ref, y_ref, good_idx, ref_idx, title, da=0, xorig=None, yorig=None, cte_fit=None, mlim=15):
    # Residual
    dx = (x_t - x_ref)
    dy = (y_t - y_ref)
    
    # Magnitude
    mgood = m_t[good_idx]
    mref = m_t[good_idx][ref_idx]

    # Residual angle
    agood = angle_from_xy(dx[good_idx], dy[good_idx])
    aref = angle_from_xy(dx[good_idx][ref_idx], dy[good_idx][ref_idx])
    # Subtract off some angle IN DEGREES (e.g. if going from Gaia to HST camera frame)
    agood -= da
    aref -= da

    # Keep everything within 0 to 360
    agood = agood % 360
    aref = aref % 360

    # Residual magnitude
    rgood = np.hypot(dx[good_idx], dy[good_idx])
    rref = np.hypot(dx[good_idx][ref_idx], dy[good_idx][ref_idx])

    # Errors in x and y position
    xegood = xe_t[good_idx]
    xeref = xe_t[good_idx][ref_idx]
    yegood = ye_t[good_idx]
    yeref = ye_t[good_idx][ref_idx]

    ygood = np.sin(np.radians(agood)) * rgood
    yref = np.sin(np.radians(aref)) * rref

    xgood = np.cos(np.radians(agood)) * rgood
    xref = np.cos(np.radians(aref)) * rref

    fig, ax = plt.subplots(6, 1, figsize=(6,18), sharex=True, num=103)
#    plt.clf()
    plt.subplots_adjust(hspace=0.01)
    ax[0].scatter(yorig[good_idx], agood, color='black', alpha=0.3, s=2)
    ax[0].scatter(yorig[good_idx][ref_idx], aref, color='red', alpha=0.3, s=2)
    ax[0].set_ylabel('Angle (deg)')

    ax[1].scatter(yorig[good_idx], rgood, color='black', alpha=0.3, s=2)
    ax[1].scatter(yorig[good_idx][ref_idx], rref, color='red', alpha=0.3, s=2)
    ax[1].set_xlabel('y orig(pix)')
    ax[1].set_ylabel('Modulus (arcsec)')
    ax[1].set_yscale('log')
    if type(rgood) == astropy.table.column.MaskedColumn:
        ax[1].set_ylim(1e-6, 1.1 * np.max(np.concatenate([rgood.data, rref.data])))
    else:
        ax[1].set_ylim(1e-6, 1.1 * np.max(np.concatenate([rgood, rref])))

    ax[2].scatter(yorig[good_idx], xgood, color='black', alpha=0.3, s=2)
    ax[2].scatter(yorig[good_idx][ref_idx], xref, color='red', alpha=0.3, s=2)
    ax[2].set_xlabel('y orig (pix)')
    ax[2].set_ylabel('Res, x (arcsec)')
    ax[2].set_ylim(-0.01, 0.01)
    ax[2].axhline(y=0)

    ax[3].scatter(yorig[good_idx], ygood, color='black', alpha=0.3, s=2)
    ax[3].scatter(yorig[good_idx][ref_idx], yref, color='red', alpha=0.3, s=2)
    ax[3].set_xlabel('y orig (pix)')
    ax[3].set_ylabel('Res, y (arcsec)')
    ax[3].set_ylim(-0.01, 0.01)
    ax[3].axhline(y=0)

    ax[4].scatter(yorig[good_idx], xgood/xegood, color='black', alpha=0.3, s=2)
    ax[4].scatter(yorig[good_idx][ref_idx], xref/xeref, color='red', alpha=0.3, s=2)
    ax[4].set_xlabel('y orig (pix)')
    ax[4].set_ylabel('Res/Pos Err, x')
    ax[4].axhline(y=0)

    ax[5].scatter(yorig[good_idx], ygood/yegood, color='black', alpha=0.3, s=2)
    ax[5].scatter(yorig[good_idx][ref_idx], yref/yeref, color='red', alpha=0.3, s=2)
    ax[5].set_xlabel('y orig (pix)')
    ax[5].set_ylabel('Res/Pos Err, y')
    ax[5].axhline(y=0)

    ax[0].set_title(title)
    plt.show()
    plt.pause(1)


##############################################
# New testing stuff below
##############################################

    #####
    # Fit the y-residuals and subtract them away.
    # Then remake the plots.
    #####
    # Don't fit the saturated stars
    # (Other ideas: 1. Sigma clip and don't fit the outliers on bright end
    # that pull fit around. 2. Fit bright and faint ends separately.
    # 3. Include weights?

    if cte_fit=='power':
        idx = np.where(mgood > mlim)[0]
        gpopt, gpcov = curve_fit(T_cte_y, mgood[idx], ygood[idx], maxfev=100000)
     
        marr = np.linspace(13, 24, 1000)
    
        # Corrected values
        ygood_new = ygood - T_cte_y(mgood, *gpopt)
        yref_new = yref - T_cte_y(mref, *gpopt)
    
        agood = angle_from_xy(xgood, ygood) % 360
        rgood = np.hypot(xgood, ygood)
        aref = angle_from_xy(xref, yref) % 360
        rref = np.hypot(xref, yref)
    
        agood_new = angle_from_xy(xgood, ygood_new) % 360
        rgood_new = np.hypot(xgood, ygood_new)
        aref_new = angle_from_xy(xref, yref_new) % 360
        rref_new = np.hypot(xref, yref_new)
    
        fig, ax = plt.subplots(4, 2, figsize=(12,12), sharex=True, sharey='row', num=105)
        plt.subplots_adjust(hspace=0.01, wspace=0.01)
        ax[0,0].scatter(mgood, ygood, color='black', alpha=0.3, s=2)
        ax[0,0].scatter(mref, yref, color='red', alpha=0.3, s=2)
        ax[0,0].set_ylabel('Res, y (arcsec)')
        ax[0,0].set_ylim(-0.01, 0.01)
        ax[0,0].axhline(y=0)
        ax[0,0].plot(marr, T_cte_y(marr, *gpopt), 'k-')
        ax[0,0].set_title('No correction')
    
        ax[0,1].scatter(mgood, ygood_new, color='black', alpha=0.3, s=2)
        ax[0,1].scatter(mref, yref_new, color='red', alpha=0.3, s=2)
        ax[0,1].set_ylim(-0.01, 0.01)
        ax[0,1].axhline(y=0)
        ax[0,1].set_title('Corrected')
    
        ax[1,0].scatter(mgood, ygood/yegood, color='black', alpha=0.3, s=2)
        ax[1,0].scatter(mref, yref/yeref, color='red', alpha=0.3, s=2)
        ax[1,0].set_ylabel('Res/Pos Err, y')
        ax[1,0].set_ylim(-10, 10)
        ax[1,0].axhline(y=0)
    
        ax[1,1].scatter(mgood, ygood_new/yegood, color='black', alpha=0.3, s=2)
        ax[1,1].scatter(mref, yref_new/yeref, color='red', alpha=0.3, s=2)
        ax[1,1].set_ylim(-10, 10)
        ax[1,1].axhline(y=0)
    
        ax[2,0].scatter(mgood, rgood, color='black', alpha=0.3, s=2)
        ax[2,0].scatter(mref, rref, color='red', alpha=0.3, s=2)
        ax[2,0].set_ylabel('Modulus (arcsec)')
        ax[2,0].set_yscale('log')
        if type(rgood) == astropy.table.column.MaskedColumn:
            ax[2,0].set_ylim(1e-6, 1.1 * np.max(np.concatenate([rgood.data, rref.data])))
        else:
            ax[2,0].set_ylim(1e-6, 1.1 * np.max(np.concatenate([rgood, rref])))
    
        ax[2,1].scatter(mgood, rgood_new, color='black', alpha=0.3, s=2)
        ax[2,1].scatter(mref, rref_new, color='red', alpha=0.3, s=2)
        ax[2,1].set_yscale('log')
        if type(rgood_new) == astropy.table.column.MaskedColumn:
            ax[2,1].set_ylim(1e-6, 1.1 * np.max(np.concatenate([rgood_new.data, rref_new.data])))
        else:
            ax[2,1].set_ylim(1e-6, 1.1 * np.max(np.concatenate([rgood_new, rref_new])))
    
        ax[3,0].scatter(mgood, agood, color='black', alpha=0.3, s=2)
        ax[3,0].scatter(mref, aref, color='red', alpha=0.3, s=2)
        ax[3,0].set_ylabel('Angle (deg)')
        ax[3,0].set_xlabel('mag')
    
        ax[3,1].scatter(mgood, agood_new, color='black', alpha=0.3, s=2)
        ax[3,1].scatter(mref, aref_new, color='red', alpha=0.3, s=2)
        ax[3,1].set_xlabel('mag')

    if cte_fit=='power_line':
        idx1 = np.where((mgood > 15) & (mgood < 18.5))[0]
        idx2 = np.where(mgood > 18.5)[0]

        idx1r = np.where((mref > 15) & (mref < 18.5))[0]
        idx2r = np.where(mref > 18.5)[0]

        gpopt1, gpcov1 = curve_fit(T_line, mgood[idx1], ygood[idx1], maxfev=100000)
        gpopt2, gpcov2 = curve_fit(T_cte_y, mgood[idx2], ygood[idx2], maxfev=100000)
     
        marr1 = np.linspace(13, 18.5, 1000)
        marr2 = np.linspace(18.5, 24, 1000)

        mgood1 = mgood[idx1]
        mgood2 = mgood[idx2]
        mref1 = mref[idx1r]
        mref2 = mref[idx2r]

        xgood1 = xgood[idx1]
        xgood2 = xgood[idx2]
        ygood1 = ygood[idx1]
        ygood2 = ygood[idx2]

        xref1 = xref[idx1r]
        xref2 = xref[idx2r]
        yref1 = yref[idx1r]
        yref2 = yref[idx2r]

        xegood1 = xegood[idx1]
        xegood2 = xegood[idx2]
        yegood1 = yegood[idx1]
        yegood2 = yegood[idx2]

        xeref1 = xeref[idx1r]
        xeref2 = xeref[idx2r]
        yeref1 = yeref[idx1r]
        yeref2 = yeref[idx2r]
    
        # Corrected values
        ygood_new1 = ygood1 - T_line(mgood1, *gpopt1)
        yref_new1 = yref1 - T_line(mref1, *gpopt1)
        ygood_new2 = ygood2 - T_cte_y(mgood2, *gpopt2)
        yref_new2 = yref2 - T_cte_y(mref2, *gpopt2)

        agood1 = angle_from_xy(xgood1, ygood1) % 360
        rgood1 = np.hypot(xgood1, ygood1)
        aref1 = angle_from_xy(xref1, yref1) % 360
        rref1 = np.hypot(xref1, yref1)

        agood_new1 = angle_from_xy(xgood1, ygood_new1) % 360
        rgood_new1 = np.hypot(xgood1, ygood_new1)
        aref_new1 = angle_from_xy(xref1, yref_new1) % 360
        rref_new1 = np.hypot(xref1, yref_new1)

        agood2 = angle_from_xy(xgood2, ygood2) % 360
        rgood2 = np.hypot(xgood2, ygood2)
        aref2 = angle_from_xy(xref2, yref2) % 360
        rref2 = np.hypot(xref2, yref2)

        agood_new2 = angle_from_xy(xgood2, ygood_new2) % 360
        rgood_new2 = np.hypot(xgood2, ygood_new2)
        aref_new2 = angle_from_xy(xref2, yref_new2) % 360
        rref_new2 = np.hypot(xref2, yref_new2)
    
        fig, ax = plt.subplots(4, 2, figsize=(12,12), sharex=True, sharey='row', num=105)
        plt.subplots_adjust(hspace=0.01, wspace=0.01)
        ax[0,0].scatter(mgood, ygood, color='black', alpha=0.3, s=2)
        ax[0,0].scatter(mref, yref, color='red', alpha=0.3, s=2)
        ax[0,0].set_ylabel('Res, y (arcsec)')
        ax[0,0].set_ylim(-0.01, 0.01)
        ax[0,0].axhline(y=0)
        ax[0,0].plot(marr1, T_line(marr1, *gpopt1), 'b-')
        ax[0,0].plot(marr2, T_cte_y(marr2, *gpopt2), 'b-')
        ax[0,0].set_title('No correction')
    
        ax[0,1].scatter(mgood1, ygood_new1, color='black', alpha=0.3, s=2)
        ax[0,1].scatter(mref1, yref_new1, color='red', alpha=0.3, s=2)
        ax[0,1].scatter(mgood2, ygood_new2, color='black', alpha=0.3, s=2)
        ax[0,1].scatter(mref2, yref_new2, color='red', alpha=0.3, s=2)
        ax[0,1].set_ylim(-0.01, 0.01)
        ax[0,1].axhline(y=0)
        ax[0,1].set_title('Corrected')
    
        ax[1,0].scatter(mgood, ygood/yegood, color='black', alpha=0.3, s=2)
        ax[1,0].scatter(mref, yref/yeref, color='red', alpha=0.3, s=2)
        ax[1,0].set_ylabel('Res/Pos Err, y')
        ax[1,0].set_ylim(-10, 10)
        ax[1,0].axhline(y=0)
    
        ax[1,1].scatter(mgood1, ygood_new1/yegood1, color='black', alpha=0.3, s=2)
        ax[1,1].scatter(mref1, yref_new1/yeref1, color='red', alpha=0.3, s=2)
        ax[1,1].scatter(mgood2, ygood_new2/yegood2, color='black', alpha=0.3, s=2)
        ax[1,1].scatter(mref2, yref_new2/yeref2, color='red', alpha=0.3, s=2)
        ax[1,1].set_ylim(-10, 10)
        ax[1,1].axhline(y=0)
    
        ax[2,0].scatter(mgood, rgood, color='black', alpha=0.3, s=2)
        ax[2,0].scatter(mref, rref, color='red', alpha=0.3, s=2)
        ax[2,0].set_ylabel('Modulus (arcsec)')
        ax[2,0].set_yscale('log')
        if type(rgood) == astropy.table.column.MaskedColumn:
            ax[2,0].set_ylim(1e-6, 1.1 * np.max(np.concatenate([rgood.data, rref.data])))
        else:
            ax[2,0].set_ylim(1e-6, 1.1 * np.max(np.concatenate([rgood, rref])))
    
        ax[2,1].scatter(mgood1, rgood_new1, color='black', alpha=0.3, s=2)
        ax[2,1].scatter(mref1, rref_new1, color='red', alpha=0.3, s=2)
        ax[2,1].scatter(mgood2, rgood_new2, color='black', alpha=0.3, s=2)
        ax[2,1].scatter(mref2, rref_new2, color='red', alpha=0.3, s=2)
        ax[2,1].set_yscale('log')
        if type(rgood_new2) == astropy.table.column.MaskedColumn:
            ax[2,1].set_ylim(1e-6, 1.1 * np.max(np.concatenate([rgood_new.data2, rref_new.data2])))
        else:
            ax[2,1].set_ylim(1e-6, 1.1 * np.max(np.concatenate([rgood_new2, rref_new2])))
    
        ax[3,0].scatter(mgood, agood, color='black', alpha=0.3, s=2)
        ax[3,0].scatter(mref, aref, color='red', alpha=0.3, s=2)
        ax[3,0].set_ylabel('Angle (deg)')
        ax[3,0].set_xlabel('mag')
    
        ax[3,1].scatter(mgood1, agood_new1, color='black', alpha=0.3, s=2)
        ax[3,1].scatter(mref1, aref_new1, color='red', alpha=0.3, s=2)
        ax[3,1].scatter(mgood2, agood_new2, color='black', alpha=0.3, s=2)
        ax[3,1].scatter(mref2, aref_new2, color='red', alpha=0.3, s=2)
        ax[3,1].set_xlabel('mag')
    
def T_cte_y(m, A, m0, alpha, m1):
    base = m/m0

    return m1 + A * np.sign(base) * np.abs(base)**alpha

def T_line(m, a, b):
    return a + m*b


def plot_quiver_residuals(x_t, y_t, x_ref, y_ref, good_idx, ref_idx, title, 
                          unit='pixel', scale=None, plotlim=None):
    """
    unit : str
        'pixel' or 'arcsec'
        The pixel units of the input values. Note, if arcsec, then the values will be
        converted to milli-arcsec for plotting when appropriate. 

    scale : float
        The quiver scale. If none, then default units will be used appropriate to the unit. 

    plotlim : float (positive)
        Sets the size of the plotted figure. If None, then default is used.
        Otherwise plots figure of range [-plotlim, plotlim] x [-plotlim, plotlim].
    """
    dx = (x_t - x_ref)
    dy = (y_t - y_ref)

    if unit == 'pixel':
        if scale == None:
            quiv_scale = 5
        else:
            quiv_scale = scale
        quiv_label = '0.3 pix'
        quiv_label_val = 0.3
        unit2 = 'pix'
    else:
        dx *= 1e3
        dy *= 1e3
        if scale == None:
            quiv_scale = 50
        else:
            quiv_scale = scale
        quiv_label = '1 mas'
        quiv_label_val = 1.0
        unit2 = 'mas'


    plt.figure(101, figsize=(6,6))
    plt.clf()
    q = plt.quiver(x_ref[good_idx], y_ref[good_idx], dx[good_idx], dy[good_idx],
                   color='black', scale=quiv_scale, angles='xy', alpha=0.5)
    plt.quiver(x_ref[good_idx][ref_idx], y_ref[good_idx][ref_idx], dx[good_idx][ref_idx], dy[good_idx][ref_idx],
               color='red', scale=quiv_scale, angles='xy')
    plt.quiverkey(q, 0.5, 0.85, quiv_label_val, quiv_label,
                      coordinates='figure', labelpos='E', color='green')
    plt.xlabel('X (ref ' + unit + ')')
    plt.ylabel('Y (ref ' + unit + ')')
    plt.title(title)
    plt.axis('equal')
    if plotlim is not None:
        plt.xlim(-1 * plotlim, plotlim)
        plt.ylim(-1 * plotlim, plotlim)
    plt.show()
    plt.pause(1)

    str_fmt = 'Residuals (mean, std): dx = {0:7.3f} +/- {1:7.3f} {5:s}  dy = {2:7.3f} +/- {3:7.3f} {5:s} for {4:s} stars'
    if len(ref_idx) > 1:
        print(str_fmt.format(dx[good_idx][ref_idx].mean(), dx[good_idx][ref_idx].std(),
                             dy[good_idx][ref_idx].mean(), dy[good_idx][ref_idx].std(), 'REF', unit2))
    else:
        print(str_fmt.format(dx[good_idx][ref_idx].mean(), 0.0,
                             dy[good_idx][ref_idx].mean(), 0.0, 'REF', unit2))
        
    print(str_fmt.format(dx[good_idx].mean(), dx[good_idx].std(),
                         dy[good_idx].mean(), dy[good_idx].std(), 'GOOD', unit2))


    return (dx, dy)


def plot_quiver_residuals_orig(x_t, y_t, x_ref, y_ref, good_idx, ref_idx, 
                               x_orig, y_orig, da, title, 
                               scale=None, plotlim=None):
    """
    unit : str
        'pixel' or 'arcsec'
        The pixel units of the input values. Note, if arcsec, then the values will be
        converted to milli-arcsec for plotting when appropriate. 

    scale : float
        The quiver scale. If none, then default units will be used appropriate to the unit. 

    plotlim : float (positive)
        Sets the size of the plotted figure. If None, then default is used.
        Otherwise plots figure of range [-plotlim, plotlim] x [-plotlim, plotlim].
    """
    # This is in arcsec...
    dx = (x_t - x_ref)
    dy = (y_t - y_ref)

    # ...convert to HST pixels, 0.04 arcsec/pix
    dx /= 0.04
    dy /= 0.04

    # Residual modulus
    r_good = np.hypot(dx[good_idx], dy[good_idx])
    r_ref = np.hypot(dx[good_idx][ref_idx], dy[good_idx][ref_idx])

    # Residual angle
    agood = angle_from_xy(dx[good_idx], dy[good_idx])
    aref = angle_from_xy(dx[good_idx][ref_idx], dy[good_idx][ref_idx])
    # Subtract off rotation angle IN DEGREES (e.g. if going from Gaia to HST camera frame)
    agood -= da
    aref -= da
    # Keep everything within 0 to 360
    agood = agood % 360
    aref = aref % 360

    dx_good_new, dy_good_new = rotate(dx[good_idx], dy[good_idx], -da)
    dx_ref_new, dy_ref_new = rotate(dx[good_idx][ref_idx], dy[good_idx][ref_idx], -da)
    print('Rotation angle between HST and Gaia (deg): ', da)

    plt.figure(102, figsize=(6,6))
    plt.clf()
    q = plt.quiver(x_orig[good_idx], y_orig[good_idx], dx_good_new, dy_good_new,
                   color='black', scale=scale, angles='xy', alpha=0.5)
    plt.quiver(x_orig[good_idx][ref_idx], y_orig[good_idx][ref_idx], dx_ref_new, dy_ref_new,
               color='red', scale=scale, angles='xy')
    plt.quiverkey(q, 0.5, 0.85, 0.3, '0.3 pix',
                      coordinates='figure', labelpos='E', color='green')
    plt.xlabel('X (ref pix)')
    plt.ylabel('Y (ref pix)')
    plt.title(title)
    plt.axis('equal')
    if plotlim is not None:
        plt.xlim(-1 * plotlim, plotlim)
        plt.ylim(-1 * plotlim, plotlim)
    plt.show()
    plt.pause(1)

    return (dx, dy)


def rotate(x, y, theta):
    """
    theta: in degrees
    """
    theta = np.radians(theta)

    xnew = x*np.cos(theta) - y*np.sin(theta)
    ynew = x*np.sin(theta) + y*np.cos(theta)

    return xnew, ynew


def plot_chi2_dist(tab, Ndetect):
    """
    tab = flystar table
    Ndetect = Number of epochs star detected in
    """
    chi2_x_list = []
    chi2_y_list = []
    fnd_list = [] # Number of non-NaN error measurements

    for ii in range(len(tab['xe'])):
        # Ignore the NaNs 
        fnd = np.argwhere(~np.isnan(tab['xe'][ii,:]))
#        fnd = np.where(tab['xe'][ii, :] > 0)[0]
        fnd_list.append(len(fnd))
        
        time = tab['t'][ii, fnd]
        x = tab['x'][ii, fnd]
        y = tab['y'][ii, fnd]
        xerr = tab['xe'][ii, fnd]
        yerr = tab['ye'][ii, fnd]

        dt = tab['t'][ii, fnd] - tab['t0'][ii]
        fitLineX = tab['x0'][ii] + (tab['vx'][ii] * dt)
        fitLineY = tab['y0'][ii] + (tab['vy'][ii] * dt)

        diffX = x - fitLineX
        diffY = y - fitLineY
        sigX = diffX / xerr
        sigY = diffY / yerr
        
        chi2_x = np.sum(sigX**2)
        chi2_y = np.sum(sigY**2)
        chi2_x_list.append(chi2_x)
        chi2_y_list.append(chi2_y)

    x = np.array(chi2_x_list)
    y = np.array(chi2_y_list)
    fnd = np.array(fnd_list)
    
    idx = np.where(fnd == Ndetect)[0]
    # Fitting position and velocity... so subtract 2 to get Ndof
    Ndof = Ndetect - 2 
    chi2_xaxis = np.linspace(0, 40, 100)

    plt.figure(figsize=(6,4))
    plt.clf()
    plt.hist(x[idx], bins=np.arange(400), histtype='step', label='X', density=True)
    plt.hist(y[idx], bins=np.arange(400), histtype='step', label='Y', density=True)
    plt.plot(chi2_xaxis, chi2.pdf(chi2_xaxis, Ndof), 'r-', alpha=0.6, 
             label='$\chi^2$ ' + str(Ndof) + ' dof')
    plt.title('$N_{epoch} = $' + str(Ndetect) + ', $N_{dof} = $' + str(Ndof))
    plt.xlim(0, 40)
    plt.legend()

    return

<<<<<<< HEAD

def plot_chi2_dist_mag(tab, Ndetect):
    """
    tab = flystar table
    Ndetect = Number of epochs star detected in
    """
    chi2_m_list = []
    fnd_list = [] # Number of non-NaN error measurements

    for ii in range(len(tab['me'])):
        # Ignore the NaNs 
        fnd = np.argwhere(~np.isnan(tab['me'][ii,:]))
        fnd_list.append(len(fnd))
        
        m = tab['m'][ii, fnd]
        merr = tab['me'][ii, fnd]
        m0 = tab['m0'][ii]
        m0err = tab['m0e'][ii]

        diff_m = m0 - m
        sig_m = diff_m/merr
        
        chi2_m = np.sum(sig_m**2)
        chi2_m_list.append(chi2_m)

    m = np.array(chi2_m_list)
    fnd = np.array(fnd_list)

    idx = np.where(fnd == Ndetect)[0]
    # Fitting mag (straight line) only has 1 DOF
    Ndof = Ndetect - 1
    chi2_maxis = np.linspace(0, 40, 100)

    plt.figure(figsize=(6,4))
    plt.clf()
    plt.hist(m[idx], bins=np.arange(400), histtype='step', density=True)
    plt.plot(chi2_maxis, chi2.pdf(chi2_maxis, Ndof), 'r-', alpha=0.6, 
             label='$\chi^2$ ' + str(Ndof) + ' dof')
    plt.title('$N_{epoch} = $' + str(Ndetect) + ', $N_{dof} = $' + str(Ndof))
    plt.xlim(0, 40)
    plt.legend()

    return


def plot_stars(tab, star_names, NcolMax=3, epoch_array = None, figsize=(15,15), color_time=False):
=======
def plot_stars(tab, star_names, NcolMax=2, epoch_array = None, figsize=(15,25), color_time=False):
>>>>>>> 36b41acf
    """
    Plot a set of stars positions, flux and residuals over time. 

    epoch_array : None, array
        Array of the epoch indicies to plot. If None, plots all epochs.
    """
    print( 'Creating residuals plots for star(s):' )
    print( star_names )
    
    Nstars = len(star_names)
    Ncols = 3 * np.min([Nstars, NcolMax])
    if Nstars <= Ncols/3:
        Nrows = 3
    else:
        Nrows = math.ceil(Nstars / (Ncols / 3)) * 3

    plt.close('all')
    plt.figure(2, figsize=figsize)
    names = tab['name']
    mag = tab['m0']
    x = tab['x0']
    y = tab['y0']
    r = np.hypot(x, y)
    
    for i in range(Nstars):
        starName = star_names[i]
        
        try:
            ii = np.where(tab['name'] == starName)[0][0]
        except IndexError:
            print("!! %s is not in this list"%starName)

            # Ignore the NaNs
#        fnd = np.where(tab['xe'][ii, :] > 0)[0]
        fnd = np.argwhere(~np.isnan(tab['xe'][ii,:]))

        if epoch_array is not None:
            fnd = np.intersect1d(fnd, epoch_array)

        time = tab['t'][ii, fnd]
        dtime = time.data % 1 
        x = tab['x'][ii, fnd]
        y = tab['y'][ii, fnd]
        m = tab['m'][ii, fnd]
        xerr = tab['xe'][ii, fnd]
        yerr = tab['ye'][ii, fnd]
        merr = tab['me'][ii, fnd]

        dt = tab['t'][ii, fnd] - tab['t0'][ii]
        fitLineX = tab['x0'][ii] + (tab['vx'][ii] * dt)
        fitLineY = tab['y0'][ii] + (tab['vy'][ii] * dt)

        fitSigX = np.hypot(tab['x0e'][ii], tab['vxe'][ii]*dt)
        fitSigY = np.hypot(tab['y0e'][ii], tab['vye'][ii]*dt)

        fitLineM = np.repeat(tab['m0'][ii], len(dt))
        fitSigM = np.repeat(tab['m0e'][ii], len(dt))
        
        diffX = x - fitLineX
        diffY = y - fitLineY
        diffM = m - fitLineM
        diff = np.hypot(diffX, diffY)
        rerr = np.sqrt((diffX*xerr)**2 + (diffY*yerr)**2) / diff
        sigX = diffX / xerr
        sigY = diffY / yerr
        sigM = diffM / merr
        sig = diff / rerr

        # Determine if there are points that are more than 4 sigma off
        idxX = np.where(abs(sigX) > 4)
        idxY = np.where(abs(sigY) > 4)
        idxM = np.where(abs(sigM) > 4)
        idx = np.where(abs(sig) > 4)

        # Calculate chi^2 metrics
        chi2_x = np.sum(sigX**2)
        chi2_y = np.sum(sigY**2)
        chi2_m = np.sum(sigM**2)

        dof = len(x) - 2
        dofM = len(m) - 1

        chi2_red_x = chi2_x / dof
        chi2_red_y = chi2_y / dof
        chi2_red_m = chi2_m / dofM
        

        print( 'Star:        ', starName )
        print( '\tX Chi^2 = %5.2f (%6.2f for %2d dof)' % 
              (chi2_red_x, chi2_x, dof))
        print( '\tY Chi^2 = %5.2f (%6.2f for %2d dof)' % 
              (chi2_red_y, chi2_y, dof))
        print( '\tM Chi^2 = %5.2f (%6.2f for %2d dof)' % 
              (chi2_red_m, chi2_m, dofM))

        tmin = time.min()
        tmax = time.max()

        dateTicLoc = plt.MultipleLocator(3)
        dateTicRng = [np.floor(tmin), np.ceil(tmax)]
        dateTics = np.arange(np.floor(tmin), np.ceil(tmax)+0.1)
        DateTicsLabel = dateTics

        # See if we are using MJD instead.
        if time[0] > 50000:
            print('MJD')
            dateTicLoc = plt.MultipleLocator(1000)
            t0 = int(np.round(np.min(time), 50))
            tO = int(np.round(np.max(time), 50))
            dateTicRng = [tmin-200, tmax+200]
            dateTics = np.arange(dateTicRng[0], dateTicRng[-1]+500, 1000)
            DateTicsLabel = dateTics


        maxErr = np.array([(diffX-xerr)*1e3, (diffX+xerr)*1e3,
                           (diffY-yerr)*1e3, (diffY+yerr)*1e3]).max()
        maxErrM = np.array([(diffM - merr), (diffM + merr)]).max()

        if maxErr > 2:
            maxErr = 2.0
        if maxErrM > 1.0:
            maxErr = 1.0
        resTicRng = [-1.1*maxErr, 1.1*maxErr]
        resTicRngM = [-1.1*maxErrM, 1.1*maxErrM]

        from matplotlib.ticker import FormatStrFormatter
        fmtX = FormatStrFormatter('%5i')
        fmtY = FormatStrFormatter('%6.3f')
        fmtM = FormatStrFormatter('%5.2f')
        fontsize1 = 10

        if i < (Ncols/3):
            col = (3*i)+1
            row = 1
        else:
<<<<<<< HEAD
            col = 1 + 2*(i % (Ncols/2))
            row = 1 + 3*(i//(Ncols/2)) 
            
        ind = int((row-1)*Ncols + col)

=======
            col = 1 + 3*(i % (Ncols/3))
            row = 1 + 3*(i//(Ncols/3)) 

        ##########
        # X vs time
        ##########
        ind = (row-1)*Ncols + col
        
>>>>>>> 36b41acf
        paxes = plt.subplot(Nrows, Ncols, ind)
        plt.plot(time, fitLineX, 'b-')
        plt.plot(time, fitLineX + fitSigX, 'b--')
        plt.plot(time, fitLineX - fitSigX, 'b--')
        if not color_time:
            plt.errorbar(time, x, yerr=xerr, fmt='k.')
        else:
            norm = colors.Normalize(vmin=0, vmax=1, clip=True)
            mapper = cm.ScalarMappable(norm=norm, cmap='hsv')
            time_color = np.array([(mapper.to_rgba(v)) for v in dtime])
            for xx, yy, ee, color in zip(time, x, xerr, time_color):
                plt.plot(xx, yy, '.', color=color)
                plt.errorbar(xx, yy, ee, color=color)
        rng = plt.axis()
        plt.axis(dateTicRng + [rng[2], rng[3]], fontsize=fontsize1)
        #plt.ylim(np.min(x-xerr)*0.99, np.max(x+xerr)*1.01) 
        plt.xlabel('Date (yrs)', fontsize=fontsize1)
        if time[0] > 50000:
            plt.xlabel('Date (MJD)', fontsize=fontsize1)
        plt.ylabel('X (asec)', fontsize=fontsize1)
        paxes.xaxis.set_major_formatter(fmtX)
        paxes.yaxis.set_major_formatter(fmtY)
        paxes.tick_params(axis='both', which='major', labelsize=fontsize1)
        plt.annotate(starName, xy=(1.0,1.1), xycoords='axes fraction', fontsize=12, color='red')


        ##########
        # Y vs time
        ##########
        col = col + 1
        ind = int((row-1)*Ncols + col)

        paxes = plt.subplot(Nrows, Ncols, ind)
        plt.plot(time, fitLineY, 'b-')
        plt.plot(time, fitLineY + fitSigY, 'b--')
        plt.plot(time, fitLineY - fitSigY, 'b--')
        if not color_time:
            plt.errorbar(time, y, yerr=yerr, fmt='k.')
        else:
            norm = colors.Normalize(vmin=0, vmax=1, clip=True)
            mapper = cm.ScalarMappable(norm=norm, cmap='hsv')
            time_color = np.array([(mapper.to_rgba(v)) for v in dtime])
            for xx, yy, ee, color in zip(time, y, yerr, time_color):
                plt.plot(xx, yy, '.', color=color)
                plt.errorbar(xx, yy, ee, color=color)
        rng = plt.axis()
#        plt.axis(dateTicRng + [rng[2], rng[3]], fontsize=fontsize1)
        plt.xticks(fontsize=fontsize1)
        plt.axis(dateTicRng + [rng[2], rng[3]])
        plt.xlabel('Date - 2000 (yrs)', fontsize=fontsize1)
        if time[0] > 50000:
            plt.xlabel('Date (MJD)', fontsize=fontsize1)
        plt.ylabel('Y (asec)', fontsize=fontsize1)
        paxes.xaxis.set_major_formatter(fmtX)
        paxes.yaxis.set_major_formatter(fmtY)
        paxes.tick_params(axis='both', which='major', labelsize=fontsize1)

        ##########
        # M vs time
        ##########
        col = col + 1
        ind = (row - 1)*Ncols + col

        paxes = plt.subplot(Nrows, Ncols, ind)
        plt.plot(time, fitLineM, 'g-')
        plt.plot(time, fitLineM + fitSigM, 'g--')
        plt.plot(time, fitLineM - fitSigM, 'g--')
        if not color_time:
            plt.errorbar(time, m, yerr=merr, fmt='k.')
        else:
            norm = colors.Normalize(vmin=0, vmax=1, clip=True)
            mapper = cm.ScalarMappable(norm=norm, cmap='hsv')
            time_color = np.array([(mapper.to_rgba(v)) for v in dtime])
            for xx, yy, ee, color in zip(time, m, merr, time_color):
                plt.plot(xx, yy, '.', color=color)
                plt.errorbar(xx, yy, ee, color=color)
        rng = plt.axis()
        plt.axis(dateTicRng + [rng[2], rng[3]], fontsize=fontsize1)
        plt.xlabel('Date - 2000 (yrs)', fontsize=fontsize1)
        if time[0] > 50000:
            plt.xlabel('Date (MJD)', fontsize=fontsize1)
        plt.ylabel('m (mag)', fontsize=fontsize1)
        paxes.xaxis.set_major_formatter(fmtX)
        paxes.yaxis.set_major_formatter(fmtM)
        paxes.tick_params(axis='both', which='major', labelsize=12)
        

        ##########
        # X residuals vs time
        ##########
        row = row + 1
<<<<<<< HEAD
        col = col - 1
        ind = int((row-1)*Ncols + col)
=======
        col = col - 2
        ind = (row-1)*Ncols + col
>>>>>>> 36b41acf

        paxes = plt.subplot(Nrows, Ncols, ind)
        plt.plot(time, np.zeros(len(time)), 'b-')
        plt.plot(time,  fitSigX*1e3, 'b--')
        plt.plot(time, -fitSigX*1e3, 'b--')
        if not color_time:
            plt.errorbar(time, (x - fitLineX)*1e3, yerr=xerr*1e3, fmt='k.')
        else:
            norm = colors.Normalize(vmin=0, vmax=1, clip=True)
            mapper = cm.ScalarMappable(norm=norm, cmap='hsv')
            time_color = np.array([(mapper.to_rgba(v)) for v in dtime])
            for xx, yy, ee, color in zip(time, (x - fitLineX)*1e3, xerr*1e3, time_color):
                plt.plot(xx, yy, '.', color=color)
                plt.errorbar(xx, yy, ee, color=color)
#        plt.axis(dateTicRng + resTicRng, fontsize=fontsize1)
        plt.axis(dateTicRng + resTicRng)
        plt.xticks(fontsize=fontsize1)
        plt.xlabel('Date (yrs)', fontsize=fontsize1)
        if time[0] > 50000:
            plt.xlabel('Date (MJD)', fontsize=fontsize1)
        plt.ylabel('X Residuals (mas)', fontsize=fontsize1)
        paxes.xaxis.set_major_formatter(fmtX)
        paxes.tick_params(axis='both', which='major', labelsize=fontsize1)

        ##########
        # Y residuals vs time
        ##########
        col = col + 1
        ind = int((row-1)*Ncols + col)

        paxes = plt.subplot(Nrows, Ncols, ind)
        plt.plot(time, np.zeros(len(time)), 'b-')
        plt.plot(time,  fitSigY*1e3, 'b--')
        plt.plot(time, -fitSigY*1e3, 'b--')
        if not color_time:
            plt.errorbar(time, (y - fitLineY)*1e3, yerr=yerr*1e3, fmt='k.')
        else:
            norm = colors.Normalize(vmin=0, vmax=1, clip=True)
            mapper = cm.ScalarMappable(norm=norm, cmap='hsv')
            time_color = np.array([(mapper.to_rgba(v)) for v in dtime])
            for xx, yy, ee, color in zip(time, (y - fitLineY)*1e3, yerr*1e3, time_color):
                plt.plot(xx, yy, '.', color=color)
                plt.errorbar(xx, yy, ee, color=color)
#        plt.axis(dateTicRng + resTicRng, fontsize=fontsize1)
        plt.axis(dateTicRng + resTicRng)
        plt.xticks(fontsize=fontsize1)
        plt.xlabel('Date (yrs)', fontsize=fontsize1)
        if time[0] > 50000:
            plt.xlabel('Date (MJD)', fontsize=fontsize1)
        plt.ylabel('Y Residuals (mas)', fontsize=fontsize1)
        paxes.xaxis.set_major_formatter(fmtX)
        paxes.tick_params(axis='both', which='major', labelsize=fontsize1)

        ##########
        # M residuals vs time
        ##########
        col = col + 1
        ind = (row-1)*Ncols + col

        paxes = plt.subplot(Nrows, Ncols, ind)
        plt.plot(time, np.zeros(len(time)), 'g-')
        plt.plot(time,  fitSigM*1e3, 'g--')
        plt.plot(time, -fitSigM*1e3, 'g--')
        if not color_time:
            plt.errorbar(time, (m - fitLineM), yerr=merr, fmt='k.')
        else:
            norm = colors.Normalize(vmin=0, vmax=1, clip=True)
            mapper = cm.ScalarMappable(norm=norm, cmap='hsv')
            time_color = np.array([(mapper.to_rgba(v)) for v in dtime])
            for xx, yy, ee, color in zip(time, (m - fitLineM), merr, time_color):
                plt.plot(xx, yy, '.', color=color)
                plt.errorbar(xx, yy, ee, color=color)
        plt.axis(dateTicRng + resTicRng, fontsize=fontsize1)
        plt.xlabel('Date (yrs)', fontsize=fontsize1)
        if time[0] > 50000:
            plt.xlabel('Date (MJD)', fontsize=fontsize1)
        plt.ylabel('m Residuals (mag)', fontsize=fontsize1)
        paxes.xaxis.set_major_formatter(fmtX)
        paxes.tick_params(axis='both', which='major', labelsize=fontsize1)


        ##########
        # X vs. Y
        ##########
        row = row + 1
<<<<<<< HEAD
        col = col - 1
        ind = int((row-1)*Ncols + col)
=======
        col = col - 2
        ind = (row-1)*Ncols + col
>>>>>>> 36b41acf

        paxes = plt.subplot(Nrows, Ncols, ind)
        if not color_time:
            plt.errorbar(x,y, xerr=xerr, yerr=yerr, fmt='k.')
        else:
            sc = plt.scatter(x, y, s=0, c=dtime, vmin=0, vmax=1, cmap='hsv')
            clb = plt.colorbar(sc)
            clb.ax.tick_params(labelsize=fontsize1)
            norm = colors.Normalize(vmin=0, vmax=1, clip=True)
            mapper = cm.ScalarMappable(norm=norm, cmap='hsv')
            time_color = np.array([(mapper.to_rgba(v)) for v in dtime])
            for xx, yy, eexx, eeyy, color in zip(x, y, xerr, yerr, time_color):
                plt.plot(xx, yy, '.', color=color)
                plt.errorbar(xx, yy, eexx, eeyy, color=color)
        plt.axis('equal')
        paxes.tick_params(axis='both', which='major', labelsize=fontsize1)
        paxes.yaxis.set_major_formatter(FormatStrFormatter('%.3f'))
        paxes.xaxis.set_major_formatter(FormatStrFormatter('%.3f'))
        plt.xlabel('X (asec)', fontsize=fontsize1)
        plt.ylabel('Y (asec)', fontsize=fontsize1)
        plt.plot(fitLineX, fitLineY, 'b-')    

        ##########
        # X, Y Histogram of Residuals
        ##########
        col = col + 1
        ind = int((row-1)*Ncols + col)

        bins = np.arange(-7.5, 7.5, 1)
        paxes = plt.subplot(Nrows, Ncols, ind)
        id = np.where(diffY < 0)[0]
        sig[id] = -1.*sig[id] 
        (n, b, p) = plt.hist(sigX, bins, histtype='stepfilled', color='b', label='X')
        plt.setp(p, 'facecolor', 'b')
        (n, b, p) = plt.hist(sigY, bins, histtype='step', color='r', label='Y')
#        plt.axis([-7, 7, 0, 8], fontsize=10)
        plt.axis([-7, 7, 0, 8])
        plt.xticks(fontsize=10)
        plt.legend(fontsize=10)
        plt.xlabel('Residuals (sigma)', fontsize=fontsize1)
        plt.ylabel('Number of Epochs', fontsize=fontsize1)
        paxes.tick_params(axis='both', which='major', labelsize=fontsize1)

        ##########
        # M Histogram of Residuals
        ##########
        col = col + 1
        ind = (row-1)*Ncols + col

        bins = np.arange(-7.5, 7.5, 1)
        paxes = plt.subplot(Nrows, Ncols, ind)
        (n, b, p) = plt.hist(sigM, bins, histtype='stepfilled', color='g', label='m')
        plt.axis([-7, 7, 0, 8], fontsize=10)
        plt.legend(fontsize=10)
        plt.xlabel('Residuals (sigma)', fontsize=fontsize1)
        plt.ylabel('Number of Epochs', fontsize=fontsize1)
        paxes.tick_params(axis='both', which='major', labelsize=fontsize1)
            

    if Nstars == 1:
        plt.subplots_adjust(wspace=0.4, hspace=0.4, left = 0.15, bottom = 0.1, right=0.9, top=0.9) 
        # plt.savefig(rootDir+'plots/plotStar_' + starName + '.png')
    else:
        plt.subplots_adjust(wspace=0.6, hspace=0.6, left = 0.08, bottom = 0.05, right=0.95, top=0.90)
        # plt.savefig(rootDir+'plots/plotStar_all.png')
        plt.show()

    plt.show()

    return


def plot_stars_mag(tab, star_names, NcolMax=4, epoch_array = None, figsize=(12,12), color_time=False):
    """
    Plot a set of stars magnitude + error bars over time. 

    epoch_array : None, array
        Array of the epoch indicies to plot. If None, plots all epochs.
    """
    print( 'Creating magnitude plots for star(s):' )
    print( star_names )

    Nstars = len(star_names)
    Ncols = np.min([Nstars, NcolMax])
    if Nstars <= Ncols:
        Nrows = 2
    else:
        Nrows = math.ceil(Nstars/Ncols) * 2
    
    plt.close('all')
    plt.figure(2, figsize=figsize)
    names = tab['name']
    
    for i in range(Nstars):
        starName = star_names[i]

        try:
            ii = np.where(tab['name'] == starName)[0][0]
            print(ii, tab[ii]['name'])
        except IndexError:
            print("!! %s is not in this list"%starName)

        fnd = np.argwhere(~np.isnan(tab['xe'][ii,:]))
#        fnd = np.where(tab['xe'][ii, :] > 0)[0]

        if epoch_array is not None:
            fnd = np.intersect1d(fnd, epoch_array)

        time = tab['t'][ii, fnd]
        dtime = time.data % 1 
        m = tab['m'][ii, fnd]
        merr = tab['me'][ii, fnd]
        m0 = tab['m0'][ii]
        m0e = tab['m0e'][ii]

        diff = m0 - m
        sig = diff/merr
        
        chi2 = np.sum(sig**2)
        dof = len(m) - 1 # horizontal line has only 1 dof right?
        chi2_red = chi2/dof

        print( 'Star:        ', starName )
#        print( 'Average mag (unweighted) = {:.3f}'.format(np.average(m)))
#        print( 'St dev mag (unweighted, millimag) = {:.1f}'.format(1000 * np.std(m)))
        print( 'Average mag (weighted) = {:.3f}'.format(m0))
        print( 'Std dev mag (weighted, millimag) = {:.1f}'.format(1000 * m0e))

        tmin = time.min()
        tmax = time.max()

        dateTicLoc = plt.MultipleLocator(3)
        dateTicRng = [np.floor(tmin), np.ceil(tmax)]
        dateTics = np.arange(np.floor(tmin), np.ceil(tmax)+0.1)
        DateTicsLabel = dateTics

        # See if we are using MJD instead.
        if time[0] > 50000:
            print('MJD')
            dateTicLoc = plt.MultipleLocator(1000)
            t0 = int(np.round(np.min(time), 50))
            tO = int(np.round(np.max(time), 50))
            dateTicRng = [tmin-200, tmax+200]
            dateTics = np.arange(dateTicRng[0], dateTicRng[-1]+500, 1000)
            DateTicsLabel = dateTics

        from matplotlib.ticker import FormatStrFormatter
        fmtX = FormatStrFormatter('%5i')
        fmtY = FormatStrFormatter('%6.3f')
        fontsize1 = 10

        paxes = plt.subplot(2*Nrows, Ncols, 2*i+1)
        plt.plot(time, m0 * np.ones(len(time)), label='m0')
        if not color_time:
            plt.errorbar(time, m, yerr=merr, fmt='k.')
        else:
            norm = colors.Normalize(vmin=0, vmax=1, clip=True)
            mapper = cm.ScalarMappable(norm=norm, cmap='hsv')
            time_color = np.array([(mapper.to_rgba(v)) for v in dtime])
            for xx, yy, ee, color in zip(time, m, merr, time_color):
                plt.plot(xx, yy, '.', color=color)
                plt.errorbar(xx, yy, ee, color=color)
        rng = plt.axis()
        plt.xlabel('Date (yrs)', fontsize=fontsize1)
        if time[0] > 50000:
            plt.xlabel('Date (MJD)', fontsize=fontsize1)
        plt.ylabel('mag', fontsize=fontsize1)
        paxes.xaxis.set_major_formatter(fmtX)
        paxes.yaxis.set_major_formatter(fmtY)
        paxes.tick_params(axis='both', which='major', labelsize=fontsize1)
#        plt.title(starName, fontsize=12, color='red')
        plt.gca().invert_yaxis()
        if i == 0:
            plt.legend()
        plt.annotate(starName,xy=(1.0, 1.1), xycoords='axes fraction', fontsize=12, color='red')

        bins = np.arange(-7.5, 7.5, 1)
        paxes = plt.subplot(2*Nrows, Ncols, 2*i+2)
        id = np.where(diff < 0)[0]
        sig[id] = -1.*sig[id] 
        (n, b, p) = plt.hist(sig, bins, histtype='stepfilled', color='b')
        plt.setp(p, 'facecolor', 'b')
#        plt.axis([-7, 7, 0, 8], fontsize=10)
        plt.axis([-7, 7, 0, 8])
        plt.xticks(fontsize=10)
        plt.xlabel('Residuals (sigma)', fontsize=fontsize1)
        plt.ylabel('N epochs', fontsize=fontsize1)
       
    if Nstars == 1:
        plt.subplots_adjust(wspace=0.4, hspace=0.4, left = 0.15, bottom = 0.1, right=0.9, top=0.9) 
        # plt.savefig(rootDir+'plots/plotStar_' + starName + '.png')
    else:
        plt.subplots_adjust(wspace=0.5, hspace=0.7, left = 0.08, bottom = 0.05, right=0.95, top=0.90)
        # plt.savefig(rootDir+'plots/plotStar_all.png')
        plt.show()

    plt.show()


def plot_errors_vs_r_m(star_tab):
    """
    Plot the positional errors and the proper motion errors as a function of radius 
    and magnitude. The positional an proper motion errors will be the mean in the 
    two axis (as is used in pick_good_ref_stars()). 
    """
    r = np.hypot(star_tab['x0'], star_tab['y0'])
    p_err = np.mean((star_tab['x0e'], star_tab['y0e']), axis=0) * 1e3
    pm_err = np.mean((star_tab['vxe'], star_tab['vye']), axis=0) * 1e3

    plt.figure(figsize=(12, 6))
    plt.clf()
    plt.subplots_adjust(wspace=0.4)
    
    plt.subplot(1, 2, 1)
    plt.scatter(star_tab['m0'], r, c=p_err, s=8, vmin=0, vmax=0.75)
    plt.colorbar(label='Pos Err (mas)')
    plt.xlabel('Mag')
    plt.ylabel('Radius (")')

    plt.subplot(1, 2, 2)
    plt.scatter(star_tab['m0'], r, c=pm_err, s=8, vmin=0, vmax=0.75)
    plt.colorbar(label='PM Err (mas/yr)')
    plt.xlabel('Mag')
    plt.ylabel('Radius (")')

    return
 
       
def plot_sky(stars_tab,
            plot_errors=False, center_star=None, range=0.4,
            xcenter=0, ycenter=0, show_names=False, saveplot=False,
            mag_range=None, with_orbits=True,
            orbits_file=None, manual_print=False):
    """
    Plot all the stars at their positions over time with each star having a different
    symbol and each epoch having a different color.
    """
    """
    Parameters
    ----------
    stars_tab : flystar.startables.StarTable
        The StarTable containining 'x', 'y', 't', 'xe', 'ye', columns etc. 
        for plotting, where each of these columns is a 2D array of 
        [star_index, epoch_index].


    Optional Keywords
    -----------------
    plot_errors : bool
        (def=False) Plot error bars on all the points (quad sum of positional
        and alignment errors).
    center_star : str
        (def=None) Named star to center initial plot on.
    show_names : bool
        (def=False) label the name of the star in the first epoch
    range : float
        (def=0.4) Sets the half width of the X and Y axis in
        arcseconds from xcenter and ycenter.
    xcenter : float
        (def=0.0) The X center point of the plot in arcseconds
        offset from Sgr A*.
    ycenter : float
        (def=0.0) The Y center point of the plot in arcseconds
        offset from Sgr A*.
    saveplot : bool
        (def=False) Save plot as .png and .pdf.
    mag_range: intervals
        (def=None) Magnitude cuts performed using the given interval
    """

    nEpochs = stars_tab['x'].shape[1]
    nStars = stars_tab['x'].shape[0]

    if (center_star != None):
        idx = np.where(stars_tab['name'] == center_star)[0]

        if (len(idx) > 0):
            xcenter = stars_tab['x0'][idx[0]]
            ycenter = stars_tab['y0'][idx[0]]
        else:
            print('Could not find star to center, %s. Reverting to default.' % \
                  (center_star))

    # Determine the range of years in integer units.
    good_t = np.isfinite(stars_tab['t'])
    epochs = np.unique(stars_tab['t'][good_t])
    assert len(epochs) == stars_tab['t'].shape[1]
    
    yearsInt = np.floor(epochs).astype('int')

    # Set up a color scheme
    cnorm = colors.Normalize(stars_tab['t'][0, :].min(), stars_tab['t'][0, :].max() + 1)
    cmap = plt.cm.gist_ncar

    colorList = []
    for ee in np.arange(nEpochs):
        foo = cnorm(yearsInt[ee])
        colorList.append( cmap(cnorm(yearsInt[ee])) )

    py.close(2)
    fig = py.figure(2, figsize=(13,10))

    previousYear = 0.0

    point_labels = {}
    epochs_legend=[]

    for ee in np.arange(nEpochs):
        x = stars_tab['x'][:, ee]
        y = stars_tab['y'][:, ee]

        xe = stars_tab['xe'][:, ee]
        ye = stars_tab['ye'][:, ee]

        mag = stars_tab['m'][:, ee]
        name_epoch  = stars_tab['name_in_list'][:, ee]

        if mag_range is None:
            idx = np.where((x > -1000) & (y > -1000))[0]
        else:
            idx = np.where((x > -1000) & (y > -1000) & (mag <= np.max(mag_range)) & (mag >= np.min(mag_range)))[0]

        x = x[idx]
        y = y[idx]
        xe = xe[idx]
        ye = ye[idx]
        mag = mag[idx]
        name_epoch = name_epoch[idx]

        tmpNames = stars_tab['name'][idx]

        if yearsInt[ee] != previousYear:
            previousYear = yearsInt[ee]
            label = '%d' % yearsInt[ee]
        else:
            label = '_nolegend_'

        if plot_errors:
            (line, foo1, foo2) = py.errorbar(x, y, xerr=xe, yerr=ye,
                                            color=colorList[ee], fmt='k^',
                                            markeredgecolor=colorList[ee],
                                            markerfacecolor=colorList[ee],
                                            label=label, picker=4)
        else:
            (line, foo1, foo2) = py.errorbar(x, y, xerr=None, yerr=None,
                                            color=colorList[ee], fmt='k^',
                                            markeredgecolor=colorList[ee],
                                            markerfacecolor=colorList[ee],
                                            label=label, picker=4)

        #for legend
        if label is not '_nolegend_':
            line.set_label(str(label))
            epochs_legend.append(line)


        points_info = {'year': stars_tab['t'][0, ee],
                       'name': tmpNames, 'x': x, 'y': y, 'xe': xe, 'ye': ye, 'mag': mag,'name_epoch':name_epoch}

        point_labels[line] = points_info

    foo = PrintSelected(point_labels, fig, stars_tab, mag_range, manual_print=manual_print)
    py.connect('pick_event', foo)

    xlo = xcenter + (range)
    xhi = xcenter - (range)
    ylo = ycenter - (range)
    yhi = ycenter + (range)

    py.axis('equal')
    py.axis([xlo, xhi, ylo, yhi])
    py.xlabel('R.A. Offset from Sgr A* (arcsec)')
    py.ylabel('Dec. Offset from Sgr A* (arcsec)')

    py.legend(handles=epochs_legend, numpoints=1, loc='lower left', fontsize=12)

    if show_names:
        xpos = stars_tab['x0']
        ypos = stars_tab['y0']
        goodind = np.where((xpos <= xlo) & (xpos >= xhi) &
                           (ypos >= ylo) & (ypos <= yhi))[0]
        for ind in goodind:
            py.text(xpos[ind], ypos[ind], stars_tab['name'][ind], size=10)

    if saveplot:
        py.show(block=0)
        if (center_star != None):
            py.savefig('plot_sky_' + center_star + '.png')
        else:
            py.savefig('plot_sky.png')
    else:
        py.show()

    return
    
    
class PrintSelected(object):
    def __init__(self, points_info, fig, tab, mag_range, manual_print=False):
        self.points_info = points_info
        self.selected, = fig.gca().plot([0.],[0.], 'o', ms=12,
                                 markerfacecolor='none', markeredgecolor='red', visible=False)
        self.selected_same_year, = fig.gca().plot([0.],[0.], '*', ms=15,
                                markerfacecolor='red', markeredgecolor='red', visible=False)
        self.fig = fig
        self.tab = tab
        self.manual_print=manual_print
        self.mag_range=mag_range
        return

    def __call__(self, event):
        if event.mouseevent.button == 1:
            indices = event.ind

            data = self.points_info[event.artist]

            if self.manual_print:
                fmt = 'align_name="{:s}",epoch={:f},align_mag={:4.2f},align_x={:10.4f},align_xerr={:7.4f},align_y={:10.4f},align_yerr={:7.4f},name_epoch="{:s}"'
            else:
                fmt = '{:15s}  t={:10.6f}  m={:5.2f}  x={:10.4f} +/- {:7.4f}  y={:10.4f} +/- {:7.4f}  Epoch name: {:15s}'

            for ii in indices:
                print(fmt.format(data['name'][ii], data['year'], data['mag'][ii],
                            data['x'][ii], data['xe'][ii],
                            data['y'][ii], data['ye'][ii],data['name_epoch'][ii]))

            idx = self.tab['name'].index(data['name'][indices[0]])
            xs = self.tab['x'][idx, :]
            ys = self.tab['y'][idx, :]
            self.selected.set_visible(True)
            self.selected.set_data(xs, ys)
            self.fig.canvas.draw()
        elif event.mouseevent.button == 3:
            indices = event.ind
            data = self.points_info[event.artist]

            if self.manual_print:
                fmt = 'align_name="{:s}",epoch={:f},align_mag={:4.2f},align_x={:10.4f},align_xerr={:7.4f},align_y={:10.4f},align_yerr={:7.4f},name_epoch="{:s}"'
            else:
                fmt = '{:15s}  t={:10.6f}  m={:5.2f}  x={:10.4f} +/- {:7.4f}  y={:10.4f} +/- {:7.4f}  Epoch name: {:15s}'

            ii =indices[0]
            print(fmt.format(data['name'][ii], data['year'], data['mag'][ii],
                             data['x'][ii], data['xe'][ii],
                             data['y'][ii], data['ye'][ii],data['name_epoch'][ii]))

            idxEpoch = np.where(self.tab['t'][0, :] == data['year'])[0][0]
            x = self.tab['x'][:, idxEpoch]
            y = self.tab['y'][:, idxEpoch]
            mag = self.tab['m'][:, idxEpoch]
            if self.mag_range is None:
                idx = np.where((x > -1000) & (y > -1000))[0]
            else:
                idx = np.where((x > -1000) & (y > -1000) &
                               (mag <= np.max(self.mag_range)) &
                               (mag >= np.min(self.mag_range)))[0]

            x = x[idx]
            y = y[idx]
            self.selected_same_year.set_visible(True)
            self.selected_same_year.set_data(x, y)
            self.fig.canvas.draw()

        return


def compare_correction(good, ref, good_new, ref_new, fit_titles, bp_arr, plot_regime=None):
    """
    region : 'nonlin', 'nonsat', 'lin'
    """
    # Length of fit_titles shoudl equal len(good)
    # FIXME figsize=(20,18), num=103
    n = len(good)
    if len(fit_titles) != len(good):
        print('The number of titles needs to be the same length as the arrays')
        pdb.set_trace()
    # Loop over epochs
    for ee in range(len(good[0][0])):
        fig, ax = plt.subplots(6, n+1, figsize=((n+1)*3, 10), sharex='col', sharey='row', num=100+ee)
        plt.subplots_adjust(hspace=0.01, wspace=0.01)
        
        for ii in range(len(good)):
            mgood = good[ii][0][ee]
            mref = ref[ii][0][ee]
            yegood = good[ii][6][ee]
            yeref = ref[ii][6][ee]
            
            if ii == 0:
                agood = good[ii][1][ee]
                rgood = good[ii][2][ee]
                dxgood = good[ii][3][ee]
                dygood = good[ii][4][ee]
                xegood = good[ii][5][ee]
                
                aref = ref[ii][1][ee]
                rref = ref[ii][2][ee]
                dxref = ref[ii][3][ee]
                dyref = ref[ii][4][ee]
                xeref = ref[ii][5][ee]

                ax[0,ii].set_title('Uncorrected')
                
                ax[0,ii].scatter(mgood, dxgood, color='black', alpha=0.3, s=1)
                ax[0,ii].scatter(mref, dxref, color='red', alpha=0.3, s=1)
                ax[0,ii].set_ylabel('Res, x (mas)')
                ax[0,ii].set_ylim(-5, 5)
                ax[0,ii].axhline(y=0)
                
                ax[1,ii].scatter(mgood, dxgood/xegood, color='black', alpha=0.3, s=1)
                ax[1,ii].scatter(mref, dxref/xeref, color='red', alpha=0.3, s=1)
                ax[1,ii].set_ylabel('Res/Pos Err, x')
                ax[1,ii].set_ylim(-10, 10)
                ax[1,ii].axhline(y=0)
                
                ax[2,ii].scatter(mgood, dygood, color='black', alpha=0.3, s=1)
                ax[2,ii].scatter(mref, dyref, color='red', alpha=0.3, s=1)
                ax[2,ii].set_ylabel('Res, y (mas)')
                ax[2,ii].set_ylim(-5, 5)
                ax[2,ii].axhline(y=0)
                
                ax[3,ii].scatter(mgood, dygood/yegood, color='black', alpha=0.3, s=1)
                ax[3,ii].scatter(mref, dyref/yeref, color='red', alpha=0.3, s=1)
                ax[3,ii].set_ylabel('Res/Pos Err, y')
                ax[3,ii].set_ylim(-10, 10)
                ax[3,ii].axhline(y=0)

                ax[4,ii].scatter(mgood, agood, color='black', alpha=0.3, s=1)
                ax[4,ii].scatter(mref, aref, color='red', alpha=0.3, s=1)
                ax[4,ii].set_ylabel('Angle (deg)')
                
                ax[5,ii].scatter(mgood, rgood, color='black', alpha=0.3, s=1)
                ax[5,ii].scatter(mref, rref, color='red', alpha=0.3, s=1)
                ax[5,ii].set_ylabel('Modulus (mas)')
                ax[5,ii].set_yscale('log')
                if type(rgood) == astropy.table.column.MaskedColumn:
                    ax[5,ii].set_ylim(1e-3, 1.1 * np.max(np.concatenate([rgood.data, rref.data])))
                else:
                    ax[5,ii].set_ylim(1e-3, 1.1 * np.max(np.concatenate([rgood, rref])))
                ax[5,ii].set_xlabel('mag')
            
                # Denote the saturated, nonlinear, linear regimes  
                dmag = -3.5

                ax[0,ii].axvline(x=bp_arr[ee], ls = ':')
                ax[1,ii].axvline(x=bp_arr[ee], ls = ':')
                ax[2,ii].axvline(x=bp_arr[ee], ls = ':')
                ax[3,ii].axvline(x=bp_arr[ee], ls = ':')
                ax[4,ii].axvline(x=bp_arr[ee], ls = ':')
                ax[5,ii].axvline(x=bp_arr[ee], ls = ':')

                ax[0,ii].axvline(x=bp_arr[ee] + dmag, ls = ':')
                ax[1,ii].axvline(x=bp_arr[ee] + dmag, ls = ':')
                ax[2,ii].axvline(x=bp_arr[ee] + dmag, ls = ':')
                ax[3,ii].axvline(x=bp_arr[ee] + dmag, ls = ':')
                ax[4,ii].axvline(x=bp_arr[ee] + dmag, ls = ':')
                ax[5,ii].axvline(x=bp_arr[ee] + dmag, ls = ':')

                if plot_regime == 'nonlin':
                    # Axis limits to only show the nonlinear regime
                    ax[0,ii].set_xlim(bp_arr[ee] + dmag, bp_arr[ee])

                if plot_regime == 'nonsat':
                    # Axis limits to only show the nonsaturated regime
                    ax[0,ii].set_xlim(bp_arr[ee] + dmag, None)

                if plot_regime == 'lin':
                    # Axis limits to only show the linear regime
                    ax[0,ii].set_xlim(bp_arr[ee], None)

            ax[0,ii+1].set_title(fit_titles[ii])
                
            agood_new = good_new[ii][0][ee]
            rgood_new = good_new[ii][1][ee]
            dygood_new = good_new[ii][2][ee]

            aref_new = ref_new[ii][0][ee]
            rref_new = ref_new[ii][1][ee]
            dyref_new = ref_new[ii][2][ee]
            
            ax[2,ii+1].scatter(mgood, dygood_new, color='black', alpha=0.3, s=1)
            ax[2,ii+1].scatter(mref, dyref_new, color='red', alpha=0.3, s=1)
#            ax[2,ii+1].set_ylim(-5, 5)
            ax[2,ii+1].axhline(y=0)
            
            ax[3,ii+1].scatter(mgood, dygood_new/yegood, color='black', alpha=0.3, s=1)
            ax[3,ii+1].scatter(mref, dyref_new/yeref, color='red', alpha=0.3, s=1)
            ax[3,ii+1].axhline(y=0)

            ax[4,ii+1].scatter(mgood, agood_new, color='black', alpha=0.3, s=1)
            ax[4,ii+1].scatter(mref, aref_new, color='red', alpha=0.3, s=1)
            
            ax[5,ii+1].scatter(mgood, rgood_new, color='black', alpha=0.3, s=1)
            ax[5,ii+1].scatter(mref, rref_new, color='red', alpha=0.3, s=1)
            ax[5,ii+1].set_yscale('log')
            if type(rgood) == astropy.table.column.MaskedColumn:
                ax[5,ii].set_ylim(1e-3, 1.1 * np.max(np.concatenate([rgood_new.data, rref_new.data])))
            else:
                ax[5,ii].set_ylim(1e-3, 1.1 * np.max(np.concatenate([rgood_new, rref_new])))
            ax[5,ii+1].set_xlabel('mag')
        
            ax[0,ii+1].axvline(x=bp_arr[ee], ls = ':')
            ax[1,ii+1].axvline(x=bp_arr[ee], ls = ':')
            ax[2,ii+1].axvline(x=bp_arr[ee], ls = ':')
            ax[3,ii+1].axvline(x=bp_arr[ee], ls = ':')
            ax[4,ii+1].axvline(x=bp_arr[ee], ls = ':')
            ax[5,ii+1].axvline(x=bp_arr[ee], ls = ':')
            
            ax[0,ii+1].axvline(x=bp_arr[ee] + dmag, ls = ':')
            ax[1,ii+1].axvline(x=bp_arr[ee] + dmag, ls = ':')
            ax[2,ii+1].axvline(x=bp_arr[ee] + dmag, ls = ':')
            ax[3,ii+1].axvline(x=bp_arr[ee] + dmag, ls = ':')
            ax[4,ii+1].axvline(x=bp_arr[ee] + dmag, ls = ':')
            ax[5,ii+1].axvline(x=bp_arr[ee] + dmag, ls = ':')

            if plot_regime == 'nonlin':
                # Axis limits to only show the nonlinear regime
                ax[0,ii+1].set_xlim(bp_arr[ee] + dmag, bp_arr[ee])

            if plot_regime == 'nonsat':
                # Axis limits to only show the nonsaturated regime
                ax[0,ii+1].set_xlim(bp_arr[ee] + dmag, None)

            if plot_regime == 'lin':
                # Axis limits to only show the linear regime
                ax[0,ii+1].set_xlim(bp_arr[ee], None)
                
        for ax_i in ax:
            for ax_j in ax_i:
                for item in ([ax_j.title, ax_j.xaxis.label, ax_j.yaxis.label] +
                             ax_j.get_xticklabels() + ax_j.get_yticklabels()):
                    item.set_fontsize(10)

        plt.suptitle('Epoch ' + str(ee))
        plt.show()
        plt.pause(1)<|MERGE_RESOLUTION|>--- conflicted
+++ resolved
@@ -1825,8 +1825,6 @@
 
     return
 
-<<<<<<< HEAD
-
 def plot_chi2_dist_mag(tab, Ndetect):
     """
     tab = flystar table
@@ -1872,9 +1870,6 @@
 
 
 def plot_stars(tab, star_names, NcolMax=3, epoch_array = None, figsize=(15,15), color_time=False):
-=======
-def plot_stars(tab, star_names, NcolMax=2, epoch_array = None, figsize=(15,25), color_time=False):
->>>>>>> 36b41acf
     """
     Plot a set of stars positions, flux and residuals over time. 
 
@@ -2006,26 +2001,18 @@
         fmtM = FormatStrFormatter('%5.2f')
         fontsize1 = 10
 
+        ##########
+        # X vs time
+        ##########
         if i < (Ncols/3):
             col = (3*i)+1
             row = 1
         else:
-<<<<<<< HEAD
             col = 1 + 2*(i % (Ncols/2))
             row = 1 + 3*(i//(Ncols/2)) 
-            
+
         ind = int((row-1)*Ncols + col)
 
-=======
-            col = 1 + 3*(i % (Ncols/3))
-            row = 1 + 3*(i//(Ncols/3)) 
-
-        ##########
-        # X vs time
-        ##########
-        ind = (row-1)*Ncols + col
-        
->>>>>>> 36b41acf
         paxes = plt.subplot(Nrows, Ncols, ind)
         plt.plot(time, fitLineX, 'b-')
         plt.plot(time, fitLineX + fitSigX, 'b--')
@@ -2117,13 +2104,8 @@
         # X residuals vs time
         ##########
         row = row + 1
-<<<<<<< HEAD
         col = col - 1
         ind = int((row-1)*Ncols + col)
-=======
-        col = col - 2
-        ind = (row-1)*Ncols + col
->>>>>>> 36b41acf
 
         paxes = plt.subplot(Nrows, Ncols, ind)
         plt.plot(time, np.zeros(len(time)), 'b-')
@@ -2209,13 +2191,8 @@
         # X vs. Y
         ##########
         row = row + 1
-<<<<<<< HEAD
         col = col - 1
         ind = int((row-1)*Ncols + col)
-=======
-        col = col - 2
-        ind = (row-1)*Ncols + col
->>>>>>> 36b41acf
 
         paxes = plt.subplot(Nrows, Ncols, ind)
         if not color_time:
