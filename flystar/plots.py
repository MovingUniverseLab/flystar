--- conflicted
+++ resolved
@@ -2266,24 +2266,16 @@
     fnd = np.array(fnd_list)
 
     idx = np.where(fnd == Ndetect)[0]
-<<<<<<< HEAD
-    
+
     # Fitting mean magnitude... so subtract 1 to get Ndof
-=======
-    # Fitting mag (straight line) only has 1 DOF
->>>>>>> e9ad4794
     Ndof = Ndetect - 1
     chi2_maxis = np.linspace(0, 40, 100)
+    chi2_bins = np.arange(0, 40, 0.5)
 
     plt.figure(figsize=(6,4))
     plt.clf()
-<<<<<<< HEAD
     plt.hist(chi2_m[idx], bins=chi2_bins, histtype='step', label='M', density=True)
-    plt.plot(chi2_xaxis, chi2.pdf(chi2_xaxis, Ndof), 'r-', alpha=0.6, 
-=======
-    plt.hist(m[idx], bins=np.arange(400), histtype='step', density=True)
     plt.plot(chi2_maxis, chi2.pdf(chi2_maxis, Ndof), 'r-', alpha=0.6, 
->>>>>>> e9ad4794
              label='$\chi^2$ ' + str(Ndof) + ' dof')
     plt.title('$N_{epoch} = $' + str(Ndetect) + ', $N_{dof} = $' + str(Ndof))
     plt.xlim(0, 40)
