--- conflicted
+++ resolved
@@ -259,11 +259,8 @@
                           keyLength=0.2, qscale=10, xlim=xlim,
                           ylim=ylim, outlier_reject=None)
 
-<<<<<<< HEAD
     print('Done with plots')
-=======
     print('Done with plots')   
->>>>>>> 28fa74c9
 
     return
 
