import numpy as np
from flystar import match
from flystar import transforms
from flystar.starlists import StarList
from flystar.startables import StarTable
from astropy.table import Table, Column, vstack
import datetime
import copy
import os
import pdb
import warnings
from astropy.utils.exceptions import AstropyUserWarning

# Keep a list of columns that are "aggregated" motion model terms.
motion_model_col_names = ['x0', 'x0e', 'y0', 'y0e',
                          'vx', 'vxe', 'vy', 'vye',
                          'ax', 'axe', 'ay', 'aye',
                          't0', 'use_in_trans']

class MosaicSelfRef(object):
    def __init__(self, list_of_starlists, ref_index=0, iters=2,
                 dr_tol=[1, 1], dm_tol=[2, 1],
                 outlier_tol=[None, None],
                 trans_args=[{'order': 2}, {'order': 2}],
                 mag_trans=True, mag_lim=None, weights=None,
                 trans_input=None, trans_class=transforms.PolyTransform,
                 use_vel=False, 
                 init_guess_mode='miracle',
                 verbose=True):

        """
        Required Parameters
        ----------
        list_of_starlists : array of StarList objects
            An array or list of flystar.starlists.StarList objects (which are Astropy Tables).
            There should be one for each starlist and they must contain 'x', 'y', and 'm' columns.

            Note that there is an optional weights column called 'w'. If this column exists
            in any of the lists, it will be queried to determine if an individual star can be
            used to derive the transformations between starlists. This is the most flexible way
            to allow you to determine, as a function of time and star, which ones are good enough 
            in the transformation. Note that just because it can be used (i.e. w_in=1), 
            doesn't meant that it will be used. The mag limits and outliers still take precedence. 
            Note also that the weights that go into the transformation are 

                star_list['w'] * ref_list['w'] * weight_from_keyword (see the weights parameter)

            for those stars not trimmed out by the other criteria. 


        Optional Parameters
        ----------
        ref_index : int
            The index of the reference epoch. (default = 0). Note that this is the reference
            list only for the first iteration. Subsequent iterations will utilize the sigma-clipped 
            mean of the positions from all the starlists. 

        iters : int
            The number of iterations used in the matching and transformation.  TO DO: INNER/OUTER? 

        dr_tol : list or array
            The delta-radius (dr) tolerance for matching in units of the reference coordinate system.
            This is a list of dr values, one for each iteration of matching/transformation.

        dm_tol : list or array
            The delta-magnitude (dm) tolerance for matching in units of the reference coordinate system.
            This is a list of dm values, one for each iteration of matching/transformation. 

        mag_trans : boolean
            If true, this will also calculate and (temporarily) apply a zeropoint offset to 
            magnitudes in each list to bring them into a common magnitude system. This is 
            essential for matching (with finite dm_tol) starlists of different filters or 
            starlists that are not photometrically calibrated. Note that the final_table columns 
            of 'm', 'm0', and 'm0e' will contain the transformed magnitudes while the 
            final_table column 'm_orig' will contain the original un-transformed magnitudes. 
            If mag_trans = False, then no such zeropoint offset it applied at any point. 

        mag_lim : array
            If different from None, it indicates the minimum and maximum magnitude
            on the catalogs for finding the transformations

        weights : str
            Either None (def), 'both,var', 'list,var', or 'ref,var' depending on whether you want
            to weight by the positional uncertainties (variances) in the individual starlists, or also with
            the uncertainties in the reference frame itself.  Note weighting only works when there
            are positional uncertainties availabe. Other options include 'both,std', 'list,std', 'list,var'.

        trans_input : array or list of transform objects
            def = None. If not None, then this should contain an array or list of transform
            objects that will be used as the initial guess in the alignment and matching. 

        trans_class : transforms.Transform2D object (or subclass)
            The transform class that will be used to when deriving the optimal
            transformation parameters between each list and the reference list. 

        trans_args : dictionary
            A dictionary (or a list of dictionaries) containing any extra keywords that are needed 
            in the transformation object. For instance, "order". Note that if a list is passed in, 
            then the transformation argument (i.e. order) will be changed for every iteration in
            iters.

        use_vel : boolean
            If velocities are present in the reference list and use_vel == True, then during
            each iteration of the alignment, the reference list will be propogated in time
            using the velocity information. So all transformations will be derived w.r.t. 
            the propogated positions. See also update_vel.

        """

        self.star_lists = list_of_starlists
        self.ref_index = ref_index
        self.iters = iters
        self.dr_tol = dr_tol
        self.dm_tol = dm_tol
        self.outlier_tol = outlier_tol
        self.trans_args = trans_args
        self.mag_trans = mag_trans
        self.mag_lim = mag_lim
        self.weights = weights
        self.trans_input = trans_input
        self.trans_class = trans_class
        self.use_vel = use_vel
        self.init_guess_mode = init_guess_mode
        self.verbose = verbose
              
        self.N_lists = len(self.star_lists)

        # Hard-coded values:
        self.use_ref_new = True
        self.update_ref_orig = True

        ##########
        # Error checking for parameters.
        ##########
        self.fix_iterable_conditions()  # fix dr_tol, dm_tol, outlier_tol, mag_lim to be iterable.
        check_iter_tolerances(self.iters, self.dr_tol, self.dm_tol, self.outlier_tol)
        check_trans_input(self.star_lists, self.trans_input, self.mag_trans)

        ##########
        # Setup transformation lists and arguments.
        #     - Keep a list of the transformation objects for each epochs.
        #     - Load up previous transformations, if they exist.
        #     - Keep a list of trans_args, one for each starlist. If only a single
        #       is passed in, replicate for all star lists, all loop iterations.
        ##########
        self.setup_trans_info()

        return

    def fix_iterable_conditions(self):
        if not np.iterable(self.dr_tol):
            self.dr_tol = np.repeat(self.dr_tol, self.iters)
        assert len(self.dr_tol) == self.iters

        if not np.iterable(self.dm_tol):
            self.dm_tol = np.repeat(self.dm_tol, self.iters)
        assert len(self.dm_tol) == self.iters

        if not np.iterable(self.outlier_tol):
            self.outlier_tol = np.repeat(self.outlier_tol, self.iters)
        assert len(self.outlier_tol) == self.iters

        if self.mag_lim == None:
            self.mag_lim = np.repeat([[None, None]], len(self.star_lists), axis=0)
        if (len(self.mag_lim) == 2):
            self.mag_lim = np.repeat([self.mag_lim], len(self.star_lists), axis=0)
        assert len(self.mag_lim) == len(self.star_lists)

        return
        
    
    def fit(self):
        """
        Using the current parameter settings, match and transform all the lists
        to a reference position. Note in the first pass, the reference position
        is just the specified input reference starlist. In subsequent iterations,
        this is updated. 

        The ultimate outcome is the creation of self.ref_table. This reference
        table will contain "averaged" quantites as well as a big 2D array of all
        the matched original and transformed quantities. 

        Averaged columns on ref_table:
        x0
        y0
        m0
        x0e
        y0e
        m0e
        vx  (only if use_vel=True)
        vy  (only if use_vel=True)
        vxe (only if use_vel=True)
        vye (only if use_vel=True)

        """
        ##########
        # Setup a reference table to store data. It will contain:
        #    x0, y0, m0 -- the running average of positions: 1D
        #    x, y, m, (opt. errors) -- the transformed positions for the lists: 2D
        #    x_orig, y_orig, m_orig, (opt. errors) -- the transformed errors for the lists: 2D
        #    w, w_orig (optiona) -- the input and output weights of stars in transform: 2D
        ##########
        self.ref_table = self.setup_ref_table_from_starlist(self.star_lists[self.ref_index])

        # Save the reference index to the meta data on the reference list.
        self.ref_table.meta['ref_list'] = self.ref_index

        ##########
        #
        # Repeat transform + match of all the starlists several times.
        #
        ##########
        for nn in range(self.iters):
            
            # If we are on subsequent iterations, remove matching results from the 
            # prior iteration. This leaves aggregated (1D) columns alone.
            if nn > 0:
                self.reset_ref_values()

            if self.verbose:
                print(" ")
                print("**********")
                print("**********")
                print('Starting iter {0:d} with ref_table shape:'.format(nn), self.ref_table['x'].shape)
                print("**********")
                print("**********")

            # ALL the action is in here. Match and transform the stack of starlists.
            # This updates trans objects and the ref_table. 
            self.match_and_transform(self.mag_lim[self.ref_index],
                                     self.dr_tol[nn], self.dm_tol[nn], self.outlier_tol[nn],
                                     self.trans_args[nn])

            # Clean up the reference table
            # Find where stars are detected.
            self.ref_table.detections()

            ### Drop all stars that have 0 detections.
            idx = np.where(self.ref_table['n_detect'] == 0)[0]
            print('  *** Getting rid of {0:d} out of {1:d} junk sources'.format(len(idx), len(self.ref_table)))
            self.ref_table.remove_rows(idx)
            

        ##########
        #
        # Re-do all matching given final transformations.
        #        No trimming this time.
        #        First rest the reference table 2D values. 
        ##########
        self.reset_ref_values(exclude=['used_in_trans'])

        if self.verbose:
            print("**********")
            print("Final Matching")
            print("**********")

            self.match_lists(self.dr_tol[-1], self.dm_tol[-1])
            

        ##########
        # Clean up output table.
        # 
        ##########
        # Find where stars are detected.
        if self.verbose:
            print('')
            print('   Preparing the reference table...')
        self.ref_table.detections()

        ### Drop all stars that have 0 detections.
        idx = np.where(self.ref_table['n_detect'] == 0)[0]
        print('  *** Getting rid of {0:d} out of {1:d} junk sources'.format(len(idx), len(self.ref_table)))
        self.ref_table.remove_rows(idx)

        return

    def match_and_transform(self, ref_mag_lim, dr_tol, dm_tol, outlier_tol, trans_args):
        """
        Given some reference list of positions, loop through all the starlists
        transform and match them.
        """
        for ii in range(len(self.star_lists)):
            if self.verbose:
                msg  = '   Matching catalog {0} / {1} with {2:d} stars'
                msg2 = '      {0:8s} < {1:0.3f}'
                print(" ")
                print("   **********")
                print(msg.format((ii + 1), len(self.star_lists), len(self.star_lists[ii])))
                print(msg2.format('dr', dr_tol))
                print(msg2.format('|dm|', dm_tol))
                print('      outlier tol: ', outlier_tol)
                print('          mag_lim: ', self.mag_lim[ii])
                print("   **********")

            star_list = self.star_lists[ii]
            ref_list = self.get_ref_list_from_table(star_list['t'][0])
            trans = self.trans_list[ii]

            # Trim a COPY of the reference and star lists based on magnitude.
            #       ref_list gets marked via the "use_in_trans" flag.
            #       star_list_T is actually trimmed but not yet transformed.
            self.apply_mag_lim_via_use_in_trans(ref_list, ref_mag_lim)
            star_list_T = apply_mag_lim(star_list, self.mag_lim[ii])

            ### Initial match and transform: 1st order (if we haven't already).
            if trans == None:
                trans = trans_initial_guess_new(ref_list, star_list_T, self.trans_args[0],
                                                mode=self.init_guess_mode,
                                                verbose=self.verbose)

            # Apply the XY transformation to a new copy of the starlist.
            star_list_T.transform_xym(trans)

            # Match stars between the transformed, trimmed lists.
            idx1, idx2, dm, dr = match.match(star_list_T['x'], star_list_T['y'], star_list_T['m'],
                                             ref_list['x'], ref_list['y'], ref_list['m'],
                                             dr_tol=dr_tol, dm_tol=dm_tol, verbose=self.verbose)

            if self.verbose:
                print( '  Match 1: Found ', len(idx1), ' matches out of ', len(star_list_T),
                       '. If match count is low, check dr_tol, dm_tol.' )

            # Outlier rejection
            if outlier_tol != None:
                keepers =  self.outlier_rejection_indices(star_list_T[idx1], ref_list[idx2],
                                                          outlier_tol)
                if self.verbose:
                    print( '  Rejected ', len(idx1) - len(keepers), ' outliers.' )
                    
                idx1 = idx1[keepers]
                idx2 = idx2[keepers]

            # Only use stars specified by "use_in_trans" column.
            if 'use_in_trans' in ref_list.colnames:
                keepers = np.where(ref_list[idx2]['use_in_trans'] == True)[0]
                
                if self.verbose:
                    print( '  Rejected ', len(idx1) - len(keepers), ' with use_in_trans=False.' )
                    
                idx1 = idx1[keepers]
                idx2 = idx2[keepers]


            # Determine weights in the fit.
            weight = self.get_weights_for_lists(ref_list[idx2], star_list_T[idx1])

            # Derive the best-fit transformation parameters. 
            if self.verbose:
                print( '  Using ', len(idx1), ' stars in transformation.' )
            trans = self.trans_class.derive_transform(star_list['x'][idx1], star_list['y'][idx1], 
                                                      ref_list['x'][idx2], ref_list['y'][idx2],
                                                      **trans_args,
                                                      m=star_list['m'][idx1], mref=ref_list['m'][idx2],
                                                      weights=weight)


            # Save the final transformation.
            self.trans_list[ii] = trans

            # Apply the XY transformation to a new copy of the starlist and
            # do one final match between the two (now transformed) lists.
            star_list_T = copy.deepcopy(star_list)
            star_list_T.transform_xym(trans)

            idx_lis, idx_ref, dr, dm = match.match(star_list_T['x'], star_list_T['y'], star_list_T['m'],
                                                   ref_list['x'], ref_list['y'], ref_list['m'],
                                                   dr_tol=dr_tol, dm_tol=dm_tol, verbose=self.verbose)

            if self.verbose:
                print( '  Match 2: After trans, found ', len(idx_lis), ' matches out of ', len(star_list_T),
                       '. If match count is low, check dr_tol, dm_tol.' )

            ### Update the observed (but transformed) values in the reference table.
            self.update_ref_table_from_list(star_list, star_list_T, ii, idx_ref, idx_lis, idx2)
            
            ### Update the "average" values to be used as the reference frame for the next list.
            self.update_ref_table_aggregates()

            # Print out some metrics
            if self.verbose:
                msg1 = '    {0:2s} (mean and std) for {1:10s}: {2:8.5f} +/- {3:8.5f}'
                print('  Residuals: ')
                print(msg1.format('dr', 'all stars', dr.mean(), dr.std()))
                print(msg1.format('dm', 'all stars', dm.mean(), dm.std()))

                # Calculate the residuals just for those used in the transformation
                used = np.where(self.ref_table['used_in_trans'][:, ii] == True)[0]
                dr_u = np.hypot(self.ref_table['x'][used, ii] - ref_list['x'][used],
                                self.ref_table['y'][used, ii] - ref_list['y'][used])
                dm_u = np.abs(self.ref_table['m'][used, ii] - ref_list['m'][used])
                print(msg1.format('dr', 'trans stars', dr_u.mean(), dr_u.std()))
                print(msg1.format('dm', 'trans stars', dm_u.mean(), dm_u.std()))

        return
    
    def setup_trans_info(self):
        """ Setup transformation info into a usable format.

        trans_input : list or None
        trans_args : dict or None
        N_lists : int
        iters : int
        """
        trans_input = self.trans_input
        trans_args = self.trans_args
        N_lists = len(self.star_lists)
        iters = self.iters
        
        trans_list = [None for ii in range(N_lists)]
        if trans_input != None:
            trans_list = [trans_input[ii] for ii in range(N_lists)]

        # Keep a list of trans_args, one for each starlist. If only
        # a single is passed in, replicate for all star lists, all loop iterations.
        if type(trans_args) == dict:
            tmp = trans_args
            trans_args = [tmp for ii in range(iters)]

        self.trans_list = trans_list
        self.trans_args = trans_args
        
        return

    def setup_ref_table_from_starlist(self, star_list):
        """ 
        Start with the reference list.... this will change and grow
        over time, so make a copy that we will keep updating.
        The reference table will contain one columne for every named
        array in the original reference star list.
        """
        col_arrays = {}
        for col_name in star_list.colnames:
            if col_name == 'name':
                # The "name" column will be 1D; but we will also add a "name_in_list" column.
                col_arrays['name'] = star_list[col_name].data
                new_col_name = "name_in_list"
            else:
                new_col_name = col_name

            # Make every column's 2D arrays except "name" and those
            # columns used for the motion model.
            if col_name in motion_model_col_names:
                col_arrays[new_col_name] = star_list[col_name].data
            else:
                new_col_data = np.array([star_list[col_name].data]).T
                col_arrays[new_col_name] = new_col_data

        # Use the columns from the ref list to make the ref_table.
        ref_table = StarTable(**col_arrays)

        # Make new columns to hold original values. These will be copies
        # of the old columns and will only include x, y, m, xe, ye, me.
        # The columns we have already created will hold transformed values. 
        trans_col_names = ['x', 'y', 'm', 'xe', 'ye', 'me', 'w']
        for tt in range(len(trans_col_names)):
            old_name = trans_col_names[tt]

            if old_name in ref_table.colnames:
                new_col = ref_table[old_name].copy()
                new_col.name = old_name + '_orig'
                ref_table.add_column(new_col)

        # Average the x, y, and m columns (although this is just a copy) and store in
        # x0, y0, m0. This will be what we use to align with. We will keep
        # updating the average with every new starlist.
        ref_table.combine_lists('x')
        ref_table.combine_lists('y')
        ref_table.combine_lists('m', ismag=True)

        # Make sure we have a column to indicate whether each star
        # CAN BE USED in the transformation. This will be 1D
        if 'use_in_trans' not in ref_table.colnames:
            new_col = Column(np.ones(len(ref_table), dtype=bool), name='use_in_trans')
            ref_table.add_column(new_col)

        # Make sure we have a column to indicate whether each star
        # IS USED in the transformation. This will be 2D
        if 'used_in_trans' not in ref_table.colnames:
            new_col = Column(np.zeros([len(ref_table),1], dtype=bool), name='used_in_trans')
            ref_table.add_column(new_col)
            
        # Keep track of whether this is an original reference star.
        col_ref_orig = Column(np.ones(len(ref_table), dtype=bool), name='ref_orig')
        ref_table.add_column(col_ref_orig)

        # Now reset the original values to invalids... they will be filled in
        # at later times. Preserve content only in the columns: name, x0, y0, m0 (and 0e).
        # Note that these are all the 1D columsn.
        for col_name in ref_table.colnames:
            if len(ref_table[col_name].data.shape) == 2:      # Find the 2D columns
                ref_table._set_invalid_list_values(col_name, -1)    

        return ref_table

    def apply_mag_lim_via_use_in_trans(self, ref_list, ref_mag_lim):
        """Set the use_in_trans flag to False for any star in the 
        star list that falls beyond the magnitude limits. 

        This should really only be applied to reference star lists.
        """
        if ((ref_mag_lim is not None) and (ref_mag_lim[0] is not None)):
            # Support 'm0' (primary) or 'm' column name.
            if 'm0' in ref_list.colnames:
                mcol = 'm0'
            else:
                mcol = 'm'

            no_use = np.where((ref_list[mcol] < ref_mag_lim[0]) |
                              (ref_list[mcol] >= ref_mag_lim[1]))

            ref_list['use_in_trans'][no_use]  = False
            
        return

    def outlier_rejection_indices(self, star_list, ref_list, outlier_tol, verbose=True):
        """
        Determine the outliers based on the residual positions between two different
        starlists and some threshold (in sigma). Return the indices of the stars 
        to keep (that shouldn't be rejected as outliers). 

        Note that we assume that the star_list and ref_list are already transformed and
        matched. 

        Parameters
        ----------
        star_list : StarList
            starlist with 'x', 'y'

        ref_list : StarList
            starlist with 'x0', 'y0'

        outlier_tol : float
            Number of sigma inside which we keep stars and outside of which we 
            reject stars as outliers. 

        Optional Parameters
        --------------------
        verbose : boolean

        Returns
        ----------
        keepers : nd.array
            The indicies of the stars to keep. 
        """
        # Optionally propogate the reference positions forward in time.
        xref = ref_list['x']
        yref = ref_list['y']

        # Residuals
        x_resid_on_old_trans = star_list['x'] - xref
        y_resid_on_old_trans = star_list['y'] - yref
        resid_on_old_trans = np.hypot(x_resid_on_old_trans, y_resid_on_old_trans)

        threshold = outlier_tol * resid_on_old_trans.std()
        keepers = np.where(resid_on_old_trans < threshold)[0]

        if verbose:
            msg = '  Outlier Rejection: Keeping {0:d} of {1:d}'
            print(msg.format(len(keepers), len(resid_on_old_trans)))

        return keepers

    def update_ref_table_from_list(self, star_list, star_list_T, ii, idx_ref, idx_lis, idx_ref_in_trans):
        ### Update the reference table for matched stars.
        #   Add the matched stars to the reference table.
        #   For every epoch except the reference, we need to add a starlist.
        if (self.ref_table['x'].shape[1] != len(self.star_lists)) and (ii != self.ref_index):
            self.ref_table.add_starlist()
                
        copy_over_values(self.ref_table, star_list, star_list_T, ii, idx_ref, idx_lis)
        self.ref_table['used_in_trans'][idx_ref_in_trans, ii] = True

        ### Add the unmatched stars and grow the size of the reference table.
        self.ref_table, idx_lis_new, idx_ref_new = add_rows_for_new_stars(self.ref_table, star_list, idx_lis)
        if len(idx_ref_new) > 0:
            copy_over_values(self.ref_table, star_list, star_list_T, ii, idx_ref_new, idx_lis_new)
            
            self.ref_table['name'] = update_old_and_new_names(self.ref_table, ii, idx_ref_new)

            if self.use_ref_new == True:
                self.ref_table['use_in_trans'][idx_ref_new] = True
            else:
                self.ref_table['use_in_trans'][idx_ref_new] = False
                
        return
        
    
    def update_ref_table_aggregates(self):
        """
        Average positions or fit velocities.
        Average magnitudes.

        Update the use_in_trans values as needed.

        Updates aggregate columns in self.ref_table in place.
        """
        # Keep track of the original reference values.
        # In certain cases, we will NOT update these.
        if not self.update_ref_orig:
            ref_orig_idx = np.where(self.ref_table['ref_orig'] == True)[0]
            x0_orig = self.ref_table['x0'][ref_orig_idx]
            y0_orig = self.ref_table['y0'][ref_orig_idx]
            m0_orig = self.ref_table['m0'][ref_orig_idx]
            x0e_orig = self.ref_table['x0e'][ref_orig_idx]
            y0e_orig = self.ref_table['y0e'][ref_orig_idx]
            m0e_orig = self.ref_table['m0e'][ref_orig_idx]

            if self.use_vel:
                vx_orig = self.ref_table['vx'][ref_orig_idx]
                vy_orig = self.ref_table['vy'][ref_orig_idx]
                vxe_orig = self.ref_table['vxe'][ref_orig_idx]
                vye_orig = self.ref_table['vye'][ref_orig_idx]
                
        
        if self.use_vel:
            # Combine positions with a velocity fit.
            self.ref_table.fit_velocities(verbose=self.verbose)
    
            # Combine (transformed) magnitudes
            if 'me' in self.ref_table.colnames:
                weights_col = None
            else:
                weights_col = 'me'
                
            self.ref_table.combine_lists('m', weights_col=weights_col, ismag=True)
        else:
            weighted_xy = ('xe' in self.ref_table.colnames) and ('ye' in self.ref_table.colnames)
            weighted_m = ('me' in self.ref_table.colnames)
    
            self.ref_table.combine_lists_xym(weighted_xy=weighted_xy, weighted_m=weighted_m)

        # Replace the originals if we are supposed to keep them fixed.
        if not self.update_ref_orig:
            self.ref_table['x0'][ref_orig_idx] = x0_orig
            self.ref_table['y0'][ref_orig_idx] = y0_orig
            self.ref_table['m0'][ref_orig_idx] = m0_orig
            self.ref_table['x0e'][ref_orig_idx] = x0e_orig
            self.ref_table['y0e'][ref_orig_idx] = y0e_orig
            self.ref_table['m0e'][ref_orig_idx] = m0e_orig

            if self.use_vel:
                self.ref_table['vx'][ref_orig_idx] = vx_orig
                self.ref_table['vy'][ref_orig_idx] = vy_orig
                self.ref_table['vxe'][ref_orig_idx] = vxe_orig
                self.ref_table['vye'][ref_orig_idx] = vye_orig
                
        return

    def get_weights_for_lists(self, ref_list, star_list):
        if 'xe' in ref_list.colnames:
            var_xref = ref_list['xe']**2
            var_yref = ref_list['ye']**2
        else:
            var_xref = 0.0
            var_yref = 0.0
            
        if 'xe' in star_list.colnames:
            var_xlis = star_list['xe']**2
            var_ylis = star_list['ye']**2
        else:
            var_xlis = 0.0
            var_ylis = 0.0

        if self.weights != None:
            if self.weights == 'both,var':
                weight = 1.0 / (var_xref + var_xlis + var_yref + var_ylis)
            if self.weights == 'both,std':
                weight = 1.0 / np.sqrt(var_xref + var_xlis + var_yref + var_ylis)
            if self.weights == 'ref,var':
                weight = 1.0 / (var_xref + var_yref)
            if self.weights == 'ref,std':
                weight = 1.0 / np.sqrt(var_xref + var_yref)
            if self.weights == 'list,var':
                weight = 1.0 / (var_xlis, var_ylis)
            if self.weights == 'list,std':
                weight = 1.0 / np.sqrt(var_xlis, var_ylis)
        else:
            weight = None

        # One last check to make sure we had weights at all.
        # Technically, this is mis-use; but lets handle it anyhow.
        if ('xe' not in ref_list.colnames) and ('ye' not in star_list.colnames):
            weight = None

        return weight

    
    def match_lists(self, dr_tol, dm_tol):
        """
        Using the existing trans objects, match all the starlists to the
        reference starlist (self.ref_table), propogated to the appropriate epoch. 

        No trimming of stars.
        No new transformations derived. 

        The resulting matched values will be used to update self.ref_table
        """
        for ii in range(self.N_lists):
            # Apply the XY transformation to a new copy of the starlist and
            # do one final match between the two (now transformed) lists.
            star_list_T = copy.deepcopy(self.star_lists[ii])
            star_list_T.transform_xym(self.trans_list[ii])
            
            xref, yref = get_pos_at_time(star_list_T['t'][0], self.ref_table)  # optional velocity propogation.
            mref = self.ref_table['m0']

            idx_lis, idx_ref, dm, dr = match.match(star_list_T['x'], star_list_T['y'], star_list_T['m'],
                                                   xref, yref, mref,
                                                   dr_tol=dr_tol, dm_tol=dm_tol, verbose=self.verbose)
            if self.verbose:
                print('Matched {0:d} out of {1:d} stars in list {2:d}'.format(len(idx_lis), len(star_list_T), ii))

            copy_over_values(self.ref_table, self.star_lists[ii], star_list_T, ii, idx_ref, idx_lis)

        return

    def get_ref_list_from_table(self, epoch):
        """
        Convert the averaged quantites in self.ref_table into a StarList object
        appropriate for the specified epoch. 

        Columns in resulting reference list will include:
            name
            x
            y
            m
            xe (optional)
            ye (optional)
            me (optional)
            use_in_trans (optional)
        """
        # Reference stars will be named. 
        name = self.ref_table['name']

        if self.use_vel and ('vx' in self.ref_table.colnames):
            # First check if we should use velocities and if they exist.
            dt = epoch - self.ref_table['t0']
            x = self.ref_table['x0'] + (self.ref_table['vx'] * dt)
            y = self.ref_table['y0'] + (self.ref_table['vy'] * dt)
            
            xe = np.hypot(self.ref_table['x0e'], self.ref_table['vxe']*dt)
            ye = np.hypot(self.ref_table['y0e'], self.ref_table['vye']*dt)
        else:
            # No velocities... just used average positions.
            x = self.ref_table['x0']
            y = self.ref_table['y0']
            
            if 'x0e' in self.ref_table.colnames:
                xe = self.ref_table['x0e']
                ye = self.ref_table['y0e']
            else:
                xe = None
                ye = None

        m = self.ref_table['m0']
        
        if 'm0e' in self.ref_table.colnames:
            me = self.ref_table['m0e']
        else:
            me = None

        # Check if we have any information about which stars to
        # use in the transformation.
        use_in_trans = np.ones(len(x), dtype=bool)
        if 'use_in_trans' in self.ref_table.colnames:
            use_in_trans = self.ref_table['use_in_trans']

        # Make starlist
        ref_list = StarList(name=name, x=x, y=y, m=m)
        ref_list.add_column(use_in_trans, name='use_in_trans')

        # Check if we should add errors.
        if (xe is not None) and (ye is not None):
            ref_list['xe'] = xe
            ref_list['ye'] = ye

        if me is not None:
            ref_list['me'] = me

        return ref_list

    def reset_ref_values(self, exclude=None):
        """
        Reset all the 2D arrays in the reference table. This is the action
        we take at the beginning of each new iteration. We don't preserve matching
        results from the prior iterations. 
        """
        # All 2D columns should be reset.
        for col_name in self.ref_table.colnames:
            if (exclude != None) and (col_name in exclude):
                continue
            
            if len(self.ref_table[col_name].data.shape) == 2:      # Find the 2D columns
                # Loop through epochs for this array.
                for cc in range(self.ref_table[col_name].shape[1]):
                    self.ref_table._set_invalid_list_values(col_name, cc)

        return
    


class MosaicToRef(MosaicSelfRef):
    def __init__(self, ref_list, list_of_starlists, iters=2,
                 dr_tol=[1, 1], dm_tol=[2, 1],
                 outlier_tol=[None, None],
                 trans_args=[{'order': 2}, {'order': 2}],
                 mag_trans=True, mag_lim=None, ref_mag_lim=None,
                 weights=None,
                 trans_input=None, trans_class=transforms.PolyTransform,
                 use_ref_new=False,
                 use_vel=False, update_ref_orig=False,
                 init_guess_mode='miracle',
                 verbose=True):

        """
        Required Parameters
        ----------
        ref_list : StarList object
            Can optionally have velocities. All starlists will be aligned to this one. 

        list_of_starlists : array of StarList objects
            An array or list of flystar.starlists.StarList objects (which are Astropy Tables).
            There should be one for each starlist and they must contain 'x', 'y', and 'm' columns.

            Note that there is an optional weights column called 'w'. If this column exists
            in any of the lists, it will be queried to determine if an individual star can be
            used to derive the transformations between starlists. This is the most flexible way
            to allow you to determine, as a function of time and star, which ones are good enough 
            in the transformation. Note that just because it can be used (i.e. w_in=1), 
            doesn't meant that it will be used. The mag limits and outliers still take precedence. 
            Note also that the weights that go into the transformation are 

                star_list['w'] * ref_list['w'] * weight_from_keyword (see the weights parameter)

            for those stars not trimmed out by the other criteria. 


        Optional Parameters
        ----------
        iters : int
            The number of iterations used in the matching and transformation.  TO DO: INNER/OUTER? 

        dr_tol : list or array
            The delta-radius (dr) tolerance for matching in units of the reference coordinate system.
            This is a list of dr values, one for each iteration of matching/transformation.

        dm_tol : list or array
            The delta-magnitude (dm) tolerance for matching in units of the reference coordinate system.
            This is a list of dm values, one for each iteration of matching/transformation. 

        mag_trans : boolean
            If true, this will also calculate and (temporarily) apply a zeropoint offset to 
            magnitudes in each list to bring them into a common magnitude system. This is 
            essential for matching (with finite dm_tol) starlists of different filters or 
            starlists that are not photometrically calibrated. Note that the final_table columns 
            of 'm', 'm0', and 'm0e' will contain the transformed magnitudes while the 
            final_table column 'm_orig' will contain the original un-transformed magnitudes. 
            If mag_trans = False, then no such zeropoint offset it applied at any point. 

        mag_lim : array
            If different from None, it indicates the minimum and maximum magnitude
            on the catalogs for finding the transformations

        ref_mag_lim : array
            If different from None, it indicates the minimum and maximum magnitude
            on the reference catalog for finding the transformations.

        weights : str
            Either None (def), 'both,var', 'list,var', or 'ref,var' depending on whether you want
            to weight by the positional uncertainties (variances) in the individual starlists, or also with
            the uncertainties in the reference frame itself.  Note weighting only works when there
            are positional uncertainties availabe. Other options include 'both,std', 'list,std', 'list,var'.

        trans_input : array or list of transform objects
            def = None. If not None, then this should contain an array or list of transform
            objects that will be used as the initial guess in the alignment and matching. 

        trans_class : transforms.Transform2D object (or subclass)
            The transform class that will be used to when deriving the optimal
            transformation parameters between each list and the reference list. 

        trans_args : dictionary
            A dictionary (or a list of dictionaries) containing any extra keywords that are needed 
            in the transformation object. For instance, "order". Note that if a list is passed in, 
            then the transformation argument (i.e. order) will be changed for every iteration in
            iters.

        update_ref_orig : boolean
            Should we update the reference values (position, velocity, t0) after each iteration? 
            Set to false if you want to get into an absolute reference frame and are using Gaia
            data. Set to true if you want to use the reference list as more of an initial guess.
            Note that this only impacts the stars that are in the original reference list... the
            newly identified stars that end up in ref_table will always be updated; but not always
            used for transformation fitting.

        use_ref_new : boolean
            Each pass, new stars are matched and added to the ref_table. However, we don't 
            necessarily want to use these in the reference frame in subsequent passes. 
            If True, then the new stars will be used in later passes/iterations.
            If False, then the new stars will be carried, but not used in the transformation.
            We determine which stars to use through setting a boolean use_in_trans flag. 

        use_vel : boolean
            If velocities are present in the reference list and use_vel == True, then during
            each iteration of the alignment, the reference list will be propogated in time
            using the velocity information. So all transformations will be derived w.r.t. 
            the propogated positions. See also update_vel.

        """

        super().__init__(list_of_starlists, ref_index=-1, iters=iters,
                         dr_tol=dr_tol, dm_tol=dm_tol,
                         outlier_tol=outlier_tol, trans_args=trans_args,
                         mag_trans=mag_trans, mag_lim=mag_lim, weights=weights,
                         trans_input=trans_input, trans_class=trans_class,
                         use_vel=use_vel, init_guess_mode=init_guess_mode,
                         verbose=verbose)
        
        self.ref_list = copy.deepcopy(ref_list)
        self.ref_mag_lim = ref_mag_lim
        self.update_ref_orig = update_ref_orig
        self.use_ref_new = use_ref_new

        # Do some temporary clean up of the reference list.
        if ('x' not in self.ref_list.colnames) and ('x0' in self.ref_list.colnames):
            self.ref_list['x'] = self.ref_list['x0']
            self.ref_list['y'] = self.ref_list['y0']
        if ('xe' not in self.ref_list.colnames) and ('x0e' in self.ref_list.colnames):
            self.ref_list['xe'] = self.ref_list['x0e']
            self.ref_list['ye'] = self.ref_list['y0e']
        if ('m' not in self.ref_list.colnames) and ('m0' in self.ref_list.colnames):
            self.ref_list['m'] = self.ref_list['m0']
        if ('me' not in self.ref_list.colnames) and ('m0e' in self.ref_list.colnames):
            self.ref_list['me'] = self.ref_list['m0e']
        if ('t' not in self.ref_list.colnames) and ('t0' in self.ref_list.colnames):
            self.ref_list['t'] = self.ref_list['t0']

        return

    
    def fit(self):
        """
        Using the current parameter settings, match and transform all the lists
        to a reference position. Note in the first pass, the reference position
        is just the specified input reference starlist. In subsequent iterations,
        this is (optionally) updated. 

        The ultimate outcome is the creation of self.ref_table. This reference
        table will contain "averaged" quantites as well as a big 2D array of all
        the matched original and transformed quantities. 

        Averaged columns on ref_table:
        x0
        y0
        m0
        x0e
        y0e
        m0e
        vx  (only if use_vel=True)
        vy  (only if use_vel=True)
        vxe (only if use_vel=True)
        vye (only if use_vel=True)

        """
        ##########
        # Setup a reference table to store data. It will contain:
        #    x0, y0, m0 -- the running average of positions: 1D
        #    x, y, m, (opt. errors) -- the transformed positions for the lists: 2D
        #    x_orig, y_orig, m_orig, (opt. errors) -- the transformed errors for the lists: 2D
        #    w, w_orig (optiona) -- the input and output weights of stars in transform: 2D
        ##########
        self.ref_table = self.setup_ref_table_from_starlist(self.ref_list)
        
        # copy over velocities if they exist in the reference list
        if 'vx' in self.ref_list.colnames:
            self.ref_table['vx'] = self.ref_list['vx']
            self.ref_table['vy'] = self.ref_list['vy']
            self.ref_table['t0'] = self.ref_list['t0']
        if 'vxe' in self.ref_list.colnames:
            self.ref_table['vxe'] = self.ref_list['vxe']
            self.ref_table['vye'] = self.ref_list['vye']


        ##########
        #
        # Repeat transform + match of all the starlists several times.
        #
        ##########
        for nn in range(self.iters):
            
            # If we are on subsequent iterations, remove matching results from the 
            # prior iteration. This leaves aggregated (1D) columns alone.
            if nn > 0:
                self.reset_ref_values()

            if self.verbose:
                print(" ")
                print("**********")
                print("**********")
                print('Starting iter {0:d} with ref_table shape:'.format(nn), self.ref_table['x'].shape)
                print("**********")
                print("**********")
                
            # ALL the action is in here. Match and transform the stack of starlists.
            # This updates trans objects and the ref_table. 
            self.match_and_transform(self.ref_mag_lim,
                                     self.dr_tol[nn], self.dm_tol[nn], self.outlier_tol[nn],
                                     self.trans_args[nn])

            # Clean up the reference table
            # Find where stars are detected.
            self.ref_table.detections()

            ### Drop all stars that have 0 detections.
            idx = np.where((self.ref_table['n_detect'] == 0) & (self.ref_table['ref_orig'] == False))[0]
            print('  *** Getting rid of {0:d} out of {1:d} junk sources'.format(len(idx), len(self.ref_table)))
            self.ref_table.remove_rows(idx)
            

        ##########
        #
        # Re-do all matching given final transformations.
        #        No trimming this time.
        #        First rest the reference table 2D values. 
        ##########
        self.reset_ref_values(exclude=['used_in_trans'])

        if self.verbose:
            print("**********")
            print("Final Matching")
            print("**********")

            self.match_lists(self.dr_tol[-1], self.dm_tol[-1])
            self.update_ref_table_aggregates()
                

        ##########
        # Clean up output table.
        # 
        ##########
        # Find where stars are detected.
        if self.verbose:
            print('')
            print('   Preparing the reference table...')
        self.ref_table.detections()

        ### Drop all stars that have 0 detections.
        idx = np.where(self.ref_table['n_detect'] == 0)[0]
        print('  *** Getting rid of {0:d} out of {1:d} junk sources'.format(len(idx), len(self.ref_table)))
        self.ref_table.remove_rows(idx)

        return



########################################
# Old way of doing things... we still use
# some utilities down here. 
########################################    
    
def mosaic_lists(list_of_starlists, ref_index=0, iters=2,
                 dr_tol=[1, 1], dm_tol=[2, 1],
                 outlier_tol=[None, None],
                 trans_args=[{'order': 2}, {'order': 2}],
                 mag_trans=True, mag_lim=None, weights=None,
                 trans_input=None, trans_class=transforms.PolyTransform,
                 update_mag_offset=True, update_ref_per_iter=True,
<<<<<<< HEAD
                 use_vel=False, update_vel=True,
                 init_guess_mode='miracle',
=======
                 init_guess_mode='miracle', init_guess_n_req=2,
>>>>>>> ca44d666
                 ref_epoch_mean=True, verbose=True):
    """
    Required Parameters
    ----------
    list_of_starlists : array of StarList objects
        An array or list of flystar.starlists.StarList objects (which are Astropy Tables).
        There should be one for each starlist and they must contain 'x', 'y', and 'm' columns.

        Note that there is an optional weights column called 'w'. If this column exists
        in any of the lists, it will be queried to determine if an individual star can be
        used to derive the transformations between starlists. This is the most flexible way
        to allow you to determine, as a function of time and star, which ones are good enough 
        in the transformation. Note that just because it can be used (i.e. w_in=1), 
        doesn't meant that it will be used. The mag limits and outliers still take precedence. 
        Note also that the weights that go into the transformation are 
        
            star_list['w'] * ref_list['w'] * weight_from_keyword (see the weights parameter)

        for those stars not trimmed out by the other criteria. 


    Optional Parameters
    ----------
    ref_index : int
        The index of the reference epoch. (default = 0). Note that this is the reference
        list only for the first iteration. Subsequent iterations will utilize the sigma-clipped 
        mean of the positions from all the starlists. 

    iters : int
        The number of iterations used in the matching and transformation.  TO DO: INNER/OUTER? 

    dr_tol : list or array
        The delta-radius (dr) tolerance for matching in units of the reference coordinate system.
        This is a list of dr values, one for each iteration of matching/transformation.
    
    dm_tol : list or array
        The delta-magnitude (dm) tolerance for matching in units of the reference coordinate system.
        This is a list of dm values, one for each iteration of matching/transformation. 

    mag_trans : boolean
        If true, this will also calculate and (temporarily) apply a zeropoint offset to 
        magnitudes in each list to bring them into a common magnitude system. This is 
        essential for matching (with finite dm_tol) starlists of different filters or 
        starlists that are not photometrically calibrated. Note that the final_table columns 
        of 'm', 'm0', and 'm0e' will contain the transformed magnitudes while the 
        final_table column 'm_orig' will contain the original un-transformed magnitudes. 
        If mag_trans = False, then no such zeropoint offset it applied at any point. 
    
    mag_lim : array
        If different from None, it indicates the minimum and maximum magnitude
        on the catalogs for finding the transformations

    weights : str
        Either None (def), 'both,var', 'list,var', or 'ref,var' depending on whether you want
        to weight by the positional uncertainties (variances) in the individual starlists, or also with
        the uncertainties in the reference frame itself.  Note weighting only works when there
        are positional uncertainties availabe. Other options include 'both,std', 'list,std', 'list,var'.
    
    trans_input : array or list of transform objects
        def = None. If not None, then this should contain an array or list of transform
        objects that will be used as the initial guess in the alignment and matching. 

    trans_class : transforms.Transform2D object (or subclass)
        The transform class that will be used to when deriving the optimal
        transformation parameters between each list and the reference list. 

    trans_args : dictionary
        A dictionary (or a list of dictionaries) containing any extra keywords that are needed 
        in the transformation object. For instance, "order". Note that if a list is passed in, 
        then the transformation argument (i.e. order) will be changed for every iteration in
        iters.
    
    update_mag_offset : boolean
        Update the magnitude offset every time a new transformation is found.
        A 3-sigma clipped mean is used

    update_ref_per_iter : boolean
        Update the reference list positions for each new starlist that is transformed. In 
        other words, if you are aligning lists A, B, C, and D, then the first loop has
        ref=A and the second loop has ref=(A+B)/2, etc. by default. Set update_ref_per_iter=False
        to keep referenece list fixed for every new list transform.

    use_vel : boolean
        If velocities are present in the reference list and use_vel == True, then during
        each iteration of the alignment, the reference list will be propogated in time
        using the velocity information. So all transformations will be derived w.r.t. 
        the propogated positions. See also update_vel.

    update_vel : boolean
        Fit velocities to the positions vs. time after the first iteration. In subsequent
        iterations, the velocities from the first iteration will be used if use_vel=True. 
        If use_vel=False and update_vel=True, then velocities will still be determined; but
        not used in subsequent iterations of the fitting. (why would you do this? If you 
        have trustworthy absolute proper motions from an external source). 
    
    ref_epoch_mean : boolean
        Include the reference catalog to calculate the last xym combination

    """
    ###
    ### QUESTION: Do we want to add support for preserving (not updating) the reference list.
    ### We would only update the reference at the end (outside of mosaic_lists).
    ###

    ##########
    # Error checking for parameters.
    ##########
    check_iter_tolerances(iters, dr_tol, dm_tol, outlier_tol)
    if mag_lim == None:
        mag_lim = np.repeat([[None, None]], len(list_of_starlists), axis=0)
        assert len(mag_lim) == len(list_of_starlists)

    
    check_trans_input(list_of_starlists, trans_input, mag_trans)
    
    star_lists = list_of_starlists    # Shorthand
    N_lists = len(star_lists)

    ##########
    # Setup a reference table to store data. It will contain:
    #    x0, y0, m0 -- the running average of positions: 1D
    #    x, y, m, (opt. errors) -- the transformed positions for the lists: 2D
    #    x_orig, y_orig, m_orig, (opt. errors) -- the transformed errors for the lists: 2D
    #    w, w_orig (optiona) -- the input and output weights of stars in transform: 2D
    ##########
    ref_table = setup_ref_table_from_starlist(star_lists[ref_index])
    
    # Save the reference index to the meta data on the reference list.
    ref_table.meta['ref_list'] = ref_index

    
    ##########
    # Setup transformation lists and arguments.
    #     - Keep a list of the transformation objects for each epochs.
    #     - Load up previous transformations, if they exist.
    #     - Keep a list of trans_args, one for each starlist. If only a single
    #       is passed in, replicate for all star lists, all loop iterations.
    ##########
    trans_list, trans_args = setup_trans_info(trans_input, trans_args, N_lists, iters)

    
    ##########
    #
    # Loop through starlists and align them to the reference list, one at a time.
    #
    ##########

    ### Repeat transform + match several times.
    for nn in range(iters):

        # If we are on subsequent iterations, remove matching
        # results from the prior iteration. 
        if nn > 0:
            reset_ref_values(ref_table)
            
        ### Get the (updated) reference list
        #       ref_list - not trimmed (only used for final matching).
        if update_ref_per_iter:
            ref_list = StarList(ref_table['name', 'x0', 'y0', 'm0', 'x0e', 'y0e', 'm0e'])
        else:
            ref_list = copy_and_rename_for_ref(star_lists[ref_index])

        if verbose:
            print(" ")
            print("**********")
            print("**********")
            print('Starting iter {0:d} with ref_table shape:'.format(nn), ref_table['x'].shape)
            print("**********")
            print("**********")

        ## In this iteration, loop through the starlists.
        for ii in range(len(star_lists)):
            if verbose:
                msg = '   Matching catalog {0} / {1} in iteration {2} with {3:d} stars'
                print(" ")
                print("   **********")
                print(msg.format((ii + 1), len(star_lists), nn, len(star_lists[ii])))
                print("   **********")

            star_list = star_lists[ii]
            trans = trans_list[ii]


            # Trim a COPY of the reference and star lists based on magnitude.
            #       ref_list_T  - trimmed (used for all matching/transformation derivations)
            #       star_list_T - trimmed but not yet transformed.
            ref_list_T  = apply_mag_lim(ref_list, mag_lim[ref_index])
            star_list_T = apply_mag_lim(star_list, mag_lim[ii])       

            ### Initial match and transform: 1st order (if we haven't already).
            if trans == None:
<<<<<<< HEAD
                trans = trans_initial_guess(ref_list_T, star_list_T, trans_args[0],
                                            mode=init_guess_mode,
=======
                trans = trans_initial_guess(ref_list_T, star_list, trans_args[0],
                                            mode=init_guess_mode, n_req_match=init_guess_n_req,
>>>>>>> ca44d666
                                            verbose=verbose)

            mag_offset = trans.mag_offset

            # Apply the XY transformation to a new copy of the starlist.
            star_list_T.transform_xym(trans)

            # Match stars between the transformed, trimmed lists.
            xref, yref = get_pos_at_time(star_list_T['t'][0], ref_list_T)  # optional velocity propogation.
            mref = ref_list_T['m0']
                                             
            idx1, idx2, dm, dr = match.match(star_list_T['x'], star_list_T['y'], star_list_T['m'],
                                             xref, yref, mref,
                                             dr_tol=dr_tol[nn], dm_tol=dm_tol[nn], verbose=verbose)

            if verbose:
                print( 'In Loop ', nn, ' found ', len(idx1), ' matches' )

            # Outlier rejection
            if outlier_tol[nn] != None:
                keepers = outlier_rejection_indices(star_list_T[idx1], ref_list_T[idx2],
                                                        outlier_tol[nn])
                idx1 = idx1[keepers]
                idx2 = idx2[keepers]


            # Determine weights in the fit.
            weight = get_weighting_scheme(weights, ref_list_T[idx2], star_list_T[idx1])

            # Derive the transformation parameters for this list. 
            xref, yref = get_pos_at_time(star_list_T['t'][0], ref_list_T[idx2])  # optional velocity propogation.
            mref = ref_list_T['m0'][idx2]
            
            trans = trans_class.derive_transform(star_list['x'][idx1], star_list['y'][idx1], 
                                                 xref, yref, 
                                                **(trans_args[nn]),
                                                m=star_list_T['m'][idx1], mref=mref,
                                                weights=weight)


            if ~update_mag_offset:
                trans.mag_offset = mag_offset

            # Save the final transformation.
            trans_list[ii] = trans

            # Apply the XY transformation to a new copy of the starlist and
            # do one final match between the two (now transformed) lists.
            star_list_T = copy.deepcopy(star_list)
            star_list_T.transform_xym(trans)
            
            xref, yref = get_pos_at_time(star_list_T['t'][0], ref_list)  # optional velocity propogation.
            mref = ref_list_T['m0']
            
            idx_lis, idx_ref, dm, dr = match.match(star_list_T['x'], star_list_T['y'], star_list_T['m'],
                                                   xref, yref, mref,
                                                   dr_tol=dr_tol[nn], dm_tol=dm_tol[nn], verbose=verbose)

            ### Update the reference table for matched stars.
            # Add the matched stars to the reference table.
            # For every epoch except the reference, we need to add a starlist.
            if (nn == 0) and (ii != ref_index):
                ref_table.add_starlist()
            copy_over_values(ref_table, star_list, star_list_T, ii, idx_ref, idx_lis)
        
            ### Add the unmatched stars and grow the size of the reference table.
            ref_table, idx_lis_new, idx_ref_new = add_rows_for_new_stars(ref_table, star_list, idx_lis)

            if len(idx_ref_new) > 0:
                copy_over_values(ref_table, star_list, star_list_T, ii, idx_ref_new, idx_lis_new)
                ref_table['name'] = update_old_and_new_names(ref_table, ii, idx_ref_new)
        
            ### Update the "average" values to be used as the reference frame for the next list.
            weighted_xy = ('xe' in ref_table.colnames) and ('ye' in ref_table.colnames)
            weighted_m = ('me' in ref_table.colnames)
            
            ### Remove the reference epoch from the mean
            if not ref_epoch_mean:
                ref_table.combine_lists_xym(weighted_xy=weighted_xy, weighted_m=weighted_m,
                                    mask_lists=[ref_index])
            else:
                ref_table.combine_lists_xym(weighted_xy=weighted_xy, weighted_m=weighted_m)

            
    ### Re-do all matching given final transformations.
    #        No trimming this time.
    #        First rest the reference table 2D values. 
    reset_ref_values(ref_table)

    if verbose:
        print("**********")
        print("Final Matching")
        print("**********")
        
    for ii in range(len(star_lists)):
        # Apply the XY transformation to a new copy of the starlist and
        # do one final match between the two (now transformed) lists.
        star_list_T = copy.deepcopy(star_lists[ii])
        star_list_T.transform_xym(trans_list[ii])
        
        idx_lis, idx_ref, dm, dr = match.match(star_list_T['x'], star_list_T['y'], star_list_T['m'],
                                               ref_table['x0'], ref_table['y0'], ref_table['m0'],
                                               dr_tol=dr_tol[-1], dm_tol=dm_tol[-1], verbose=verbose)
        if verbose:
            print('Matched {0:d} out of {1:d} stars in list {2:d}'.format(len(idx_lis), len(star_list_T), ii))
            
        copy_over_values(ref_table, star_lists[ii], star_list_T, ii, idx_ref, idx_lis)

    
    ### Find where stars are detected
    if verbose:
        print('')
        print('   Preparing the reference table...')
    ref_table.detections()

    ### Drop all stars that have 0 detections.
    idx = np.where(ref_table['n_detect'] != 0)[0]
    ref_table = ref_table[idx]
    
    return ref_table, trans_list

def setup_ref_table_from_starlist(star_list):
    """ 
    Start with the reference list.... this will change and grow
    over time, so make a copy that we will keep updating.
    The reference table will contain one columne for every named
    array in the original reference star list.
    """
    col_arrays = {}
    for col_name in star_list.colnames:
        if col_name == 'name':
            # The "name" column will be 1D; but we will also add a "name_in_list" column.
            col_arrays['name'] = star_list[col_name].data
            new_col_name = "name_in_list"
        else:
            new_col_name = col_name
            
        # Make every column's 2D arrays except "name" and those
        # columns used for the motion model.
        if col_name in motion_model_col_names:
            col_arrays[new_col_name] = star_list[col_name].data
        else:
            new_col_data = np.array([star_list[col_name].data]).T
            col_arrays[new_col_name] = new_col_data

    # Use the columns from the ref list to make the ref_table.
    ref_table = StarTable(**col_arrays)

    # Make new columns to hold original values. These will be copies
    # of the old columns and will only include x, y, m, xe, ye, me.
    # The columns we have already created will hold transformed values. 
    trans_col_names = ['x', 'y', 'm', 'xe', 'ye', 'me', 'w']
    for tt in range(len(trans_col_names)):
        old_name = trans_col_names[tt]

        if old_name in ref_table.colnames:
            new_col = ref_table[old_name].copy()
            new_col.name = old_name + '_orig'
            ref_table.add_column(new_col)

    # Average the x, y, and m columns (although this is just a copy) and store in
    # x0, y0, m0. This will be what we use to align with. We will keep
    # updating the average with every new starlist.
    ref_table.combine_lists('x')
    ref_table.combine_lists('y')
    ref_table.combine_lists('m', ismag=True)

    if 'use_in_trans' not in ref_table.colnames:
        new_col = Column(np.ones(len(ref_table), dtype=bool), name='use_in_trans')
        ref_table.add_column(new_col)

    # Now reset the original values to invalids... they will be filled in
    # at later times. Preserve content only in the columns: name, x0, y0, m0 (and 0e).
    # Note that these are all the 1D columsn.
    for col_name in ref_table.colnames:
        if len(ref_table[col_name].data.shape) == 2:      # Find the 2D columns
            ref_table._set_invalid_list_values(col_name, -1)    

    return ref_table

def copy_over_values(ref_table, star_list, star_list_T, idx_epoch, idx_ref, idx_lis):
    """
    Copy values from an individual starlist (both untransformed and transformed)
    into the reference table we carry around and that is the final output product.
    Copy only those values for stars that match.

    Copy all columns that are in both ref_table and star_list_T. 
    Copy all columns that are also in star_list but copy them into <col>_orig.

    Parameters
    ----------
    ref_table : StarTable
        The table we will be copying values into. Note the columns with the appropriate
        names and dimensions must already exist. 
    star_list : StarList
        The astropy table to copy values from. These should be untransformed (orig) values.
    star_list_T : StarList
        The astropy table to copy values from. These should be transformed values.
    idx_ref : list or array
        The indices into the ref_table where values are copied to.
    idx_lis : list or array
        The indices into the star_list or star_lsit_T where values are copied from.
    """
    for col_name in ref_table.colnames:
        if col_name in star_list_T.colnames:
            if col_name == 'name':
                ref_table['name_in_list'][idx_ref, idx_epoch] = star_list_T[col_name][list(idx_lis)]
            else:
                ref_table[col_name][idx_ref, idx_epoch] = star_list_T[col_name][list(idx_lis)]

            orig_col_name = col_name + '_orig'
            if orig_col_name in ref_table.colnames:
                ref_table[orig_col_name][idx_ref, idx_epoch] = star_list[col_name][list(idx_lis)]

    return

def reset_ref_values(ref_table):
    """
    Reset all the 2D arrays in the reference table. This is the action
    we take at the beginning of each new iteration. We don't preserve matching
    results from the prior iterations. 
    """
    # All 2D columns should be reset.
    for col_name in ref_table.colnames:
        if len(ref_table[col_name].data.shape) == 2:      # Find the 2D columns
            # Loop through epochs for this array.
            for cc in range(ref_table[col_name].shape[1]):
                ref_table._set_invalid_list_values(col_name, cc)
                
    return

def add_rows_for_new_stars(ref_table, star_list, idx_lis):
    """
    For each star that is in star_list and NOT in idx_list, make a 
    new row in the reference table. The values will be empty (None, NAN, etc.). 

    Parameters
    ----------
    ref_table : StarTable
        The reference table that the rows will be added to.

    star_list : StarList
        The starlist that will be used to estimate how many new stars there are.

    idx_lis : array or list
        The indices of the non-new stars (those that matched already). The complement
        of this array will be used as the new stars.

    Returns
    ----------
    ref_table : StarTable
        The reference table with rows added into.
    idx_lis_new : list
        The list of indices into the star_list object for the "new" stars.
    idx_ref_new : list
        The list of indices into the ref_table object for the "new" stars. 

    """
    last_star_idx = len(ref_table)

    idx_lis_orig = np.arange(len(star_list))
    idx_lis_new = np.array(list(set(idx_lis_orig) - set(idx_lis)))

    if len(idx_lis_new) > 0:
        col_arrays = {}

        for col_name in ref_table.colnames:
            new_col_name = col_name

            if ref_table[col_name].dtype == np.dtype('float'):
                new_col_empty = np.nan
            elif ref_table[col_name].dtype == np.dtype('int'):
                new_col_empty = -1
            elif ref_table[col_name].dtype == np.dtype('bool'):
                new_col_empty = False
            else:
                new_col_empty = None
            
            if len(ref_table[col_name].shape) == 1:
                new_col_shape = len(idx_lis_new)
            else:
                new_col_shape = [len(idx_lis_new), ref_table[col_name].shape[1]]

            new_col_data = Column(data=np.tile(new_col_empty, new_col_shape),
                                  name=col_name, dtype=ref_table[col_name].dtype)
            col_arrays[new_col_name] = new_col_data

        ref_table_new = StarTable(**col_arrays)
        ref_table_nstars = ref_table.meta['n_stars'] + ref_table_new.meta['n_stars']
        ref_table.meta['n_stars'] = ref_table_nstars
        ref_table_new.meta['n_stars'] = ref_table_nstars
        ref_table_new.meta['ref_list'] = ref_table.meta['ref_list']
        ref_table = vstack([ref_table, ref_table_new])

    idx_ref_new = np.arange(last_star_idx, len(ref_table))
    
    return ref_table, idx_lis_new, idx_ref_new


def run_align_iter(catalog, trans_order=1, poly_deg=1, ref_mag_lim=19, ref_radius_lim=300):
    # Load up data with matched stars.
    d = Table.read(catalog)

    # Determine how many epochs there are.
    N_epochs = len([n for n, c in enumerate(d.colnames) if c.startswith('name')])

    # Determine how many stars there are. 
    N_stars = len(d)

    # Determine the reference epoch
    ref = d.meta['L_REF']

    # Figure out the number of free parameters for the specified
    # poly2d order.
    poly2d = models.Polynomial2D(trans_order)
    N_par_trans_per_epoch = 2.0 * poly2d.get_num_coeff(2)  # one poly2d for each dimension (X, Y)
    N_par_trans = N_par_trans_per_epoch * N_epochs

    ##########
    # First iteration -- align everything to REF epoch with zero velocities. 
    ##########
    print('ALIGN_EPOCHS: run_align_iter() -- PASS 1')
    ee_ref = d.meta['L_REF']

    target_name = 'OB120169'

    trans1, used1 = calc_transform_ref_epoch(d, target_name, ee_ref, ref_mag_lim, ref_radius_lim)

    ##########
    # Derive the velocity of each stars using the round 1 transforms. 
    ##########
    calc_polyfit_all_stars(d, poly_deg, init_fig_idx=0)

    calc_mag_avg_all_stars(d)
    
    tdx = np.where((d['name_0'] == 'OB120169') | (d['name_0'] == 'OB120169_L'))[0]
    print(d[tdx]['name_0', 't0', 'mag', 'x0', 'vx', 'x0e', 'vxe', 'chi2x', 'y0', 'vy', 'y0e', 'vye', 'chi2y', 'dof'])

    ##########
    # Second iteration -- align everything to reference positions derived from iteration 1
    ##########
    print('ALIGN_EPOCHS: run_align_iter() -- PASS 2')
    target_name = 'OB120169'

    trans2, used2 = calc_transform_ref_poly(d, target_name, poly_deg, ref_mag_lim, ref_radius_lim)
    
    ##########
    # Derive the velocity of each stars using the round 1 transforms. 
    ##########
    calc_polyfit_all_stars(d, poly_deg, init_fig_idx=4)

    ##########
    # Save output
    ##########
    d.write(catalog.replace('.fits', '_aln.fits'), overwrite=True)
    
    return

def calc_transform_ref_epoch(d, target_name, ee_ref, ref_mag_lim, ref_radius_lim):
    # Determine how many epochs there are.
    N_epochs = len([n for n, c in enumerate(d.colnames) if c.startswith('name')])

    # output array
    trans = []
    used = []

    # Find the target
    tdx = np.where(d['name_0'] == 'OB120169')[0][0]

    # Reference values
    t_ref = d['t_{0:d}'.format(ee_ref)]
    m_ref = d['m_{0:d}'.format(ee_ref)]
    x_ref = d['x_{0:d}'.format(ee_ref)]
    y_ref = d['y_{0:d}'.format(ee_ref)]
    xe_ref = d['xe_{0:d}'.format(ee_ref)]
    ye_ref = d['ye_{0:d}'.format(ee_ref)]
    
    # Calculate some quanitites we use for selecting reference stars.
    r_ref = np.hypot(x_ref - x_ref[tdx], y_ref - y_ref[tdx])

    # Loop through and align each epoch to the reference epoch.
    for ee in range(N_epochs):
        # Pull out the X, Y positions (and errors) for the two
        # starlists we are going to align.
        x_epo = d['x_{0:d}'.format(ee)]
        y_epo = d['y_{0:d}'.format(ee)]
        t_epo = d['t_{0:d}'.format(ee)]
        xe_epo = d['xe_{0:d}'.format(ee)]
        ye_epo = d['ye_{0:d}'.format(ee)]

        # Figure out the set of stars detected in both epochs.
        idx = np.where((t_ref != 0) & (t_epo != 0) & (xe_ref != 0) & (xe_epo != 0))[0]

        # Find those in both epochs AND reference stars. This is [idx][rdx]
        rdx = np.where((r_ref[idx] < ref_radius_lim) & (m_ref[idx] < ref_mag_lim))[0]
        
        # Average the positional errors together to get one weight per star.
        xye_ref = (xe_ref + ye_ref) / 2.0
        xye_epo = (xe_epo + ye_epo) / 2.0
        xye_wgt = (xye_ref**2 + xye_epo**2)**0.5
        
        # Calculate transform based on the matched stars    
        trans_tmp = transforms.PolyTransform(x_epo[idx][rdx], y_epo[idx][rdx], x_ref[idx][rdx], y_ref[idx][rdx],
                                                 weights=xye_wgt[idx][rdx], order=2)

        trans.append(trans_tmp)


        # Apply thte transformation to the stars positions and errors:
        xt_epo = np.zeros(len(d), dtype=float)
        yt_epo = np.zeros(len(d), dtype=float)
        xet_epo = np.zeros(len(d), dtype=float)
        yet_epo = np.zeros(len(d), dtype=float)
        
        xt_epo[idx], xet_epo[idx], yt_epo[idx], yet_epo[idx] = trans_tmp.evaluate_errors(x_epo[idx], xe_epo[idx],
                                                                                         y_epo[idx], ye_epo[idx],
                                                                                         nsim=100)

        d['xt_{0:d}'.format(ee)] = xt_epo
        d['yt_{0:d}'.format(ee)] = yt_epo
        d['xet_{0:d}'.format(ee)] = xet_epo
        d['yet_{0:d}'.format(ee)] = yet_epo

        # Record which stars we used in the transform.
        used_tmp = np.zeros(len(d), dtype=bool)
        used_tmp[idx[rdx]] = True

        used.append(used_tmp)

        if True:
            plot_quiver_residuals(xt_epo, yt_epo, x_ref, y_ref, idx, rdx, 'Epoch: ' + str(ee))
            
    used = np.array(used)
    
    return trans, used


def calc_transform_ref_poly(d, target_name, poly_deg, ref_mag_lim, ref_radius_lim):
    # Determine how many epochs there are.
    N_epochs = len([n for n, c in enumerate(d.colnames) if c.startswith('name')])

    # output array
    trans = []
    used = []

    # Find the target
    tdx = np.where(d['name_0'] == 'OB120169')[0][0]

    # Temporary Reference values
    t_ref = d['t0']
    m_ref = d['mag']
    x_ref = d['x0']
    y_ref = d['y0']
    xe_ref = d['x0e']
    ye_ref = d['y0e']    
    
    # Calculate some quanitites we use for selecting reference stars.
    r_ref = np.hypot(x_ref - x_ref[tdx], y_ref - y_ref[tdx])

    for ee in range(N_epochs):
        # Pull out the X, Y positions (and errors) for the two
        # starlists we are going to align.
        x_epo = d['x_{0:d}'.format(ee)]
        y_epo = d['y_{0:d}'.format(ee)]
        t_epo = d['t_{0:d}'.format(ee)]
        xe_epo = d['xe_{0:d}'.format(ee)]
        ye_epo = d['ye_{0:d}'.format(ee)]

        # Shift the reference position by the polyfit for each star.
        dt = t_epo - t_ref
        if poly_deg >= 0:
            x_ref_ee = x_ref
            y_ref_ee = y_ref
            xe_ref_ee = x_ref
            ye_ref_ee = y_ref
            
        if poly_deg >= 1:
            x_ref_ee += d['vx'] * dt
            y_ref_ee += d['vy'] * dt
            xe_ref_ee = np.hypot(xe_ref_ee, d['vxe'] * dt)
            ye_ref_ee = np.hypot(ye_ref_ee, d['vye'] * dt)

        if poly_deg >= 2:
            x_ref_ee += d['ax'] * dt
            y_ref_ee += d['ay'] * dt
            xe_ref_ee = np.hypot(xe_ref_ee, d['axe'] * dt)
            ye_ref_ee = np.hypot(ye_ref_ee, d['aye'] * dt)
            
        # Figure out the set of stars detected in both.
        idx = np.where((t_ref != 0) & (t_epo != 0) & (xe_ref != 0) & (xe_epo != 0))[0]

        # Find those in both AND reference stars. This is [idx][rdx]
        rdx = np.where((r_ref[idx] < ref_radius_lim) & (m_ref[idx] < ref_mag_lim))[0]
        
        # Average the positional errors together to get one weight per star.
        xye_ref = (xe_ref_ee + ye_ref_ee) / 2.0
        xye_epo = (xe_epo + ye_epo) / 2.0
        xye_wgt = (xye_ref**2 + xye_epo**2)**0.5
        
        # Calculate transform based on the matched stars    
        trans_tmp = transforms.PolyTransform(x_epo[idx][rdx], y_epo[idx][rdx], x_ref_ee[idx][rdx], y_ref_ee[idx][rdx],
                                                 weights=xye_wgt[idx][rdx], order=2)
        trans.append(trans_tmp)

        # Apply thte transformation to the stars positions and errors:
        xt_epo = np.zeros(len(d), dtype=float)
        yt_epo = np.zeros(len(d), dtype=float)
        xet_epo = np.zeros(len(d), dtype=float)
        yet_epo = np.zeros(len(d), dtype=float)
        
        xt_epo[idx], xet_epo[idx], yt_epo[idx], yet_epo[idx] = trans_tmp.evaluate_errors(x_epo[idx], xe_epo[idx],
                                                                                         y_epo[idx], ye_epo[idx],
                                                                                         nsim=100)
        d['xt_{0:d}'.format(ee)] = xt_epo
        d['yt_{0:d}'.format(ee)] = yt_epo
        d['xet_{0:d}'.format(ee)] = xet_epo
        d['yet_{0:d}'.format(ee)] = yet_epo

        # Record which stars we used in the transform.
        used_tmp = np.zeros(len(d), dtype=bool)
        used_tmp[idx[rdx]] = True

        used.append(used_tmp)

        if True:
            plot_quiver_residuals(xt_epo, yt_epo, x_ref_ee, y_ref_ee, idx, rdx, 'Epoch: ' + str(ee))

    used = np.array(used)
    
    return trans, used

def calc_polyfit_all_stars(d, poly_deg, init_fig_idx=0):
    # Determine how many stars there are. 
    N_stars = len(d)

    # Determine how many epochs there are.
    N_epochs = len([n for n, c in enumerate(d.colnames) if c.startswith('name')])
    
    # Setup some variables to save the results
    t0_all = []
    px_all = []
    py_all = []
    pxe_all = []
    pye_all = []
    chi2x_all = []
    chi2y_all = []
    dof_all = []

    # Get the time array, which is the same for all stars.
    # Also, sort the time indices.
    t = np.array([d['t_{0:d}'.format(ee)][0] for ee in range(N_epochs)])
    tdx = t.argsort()
    t_sorted = t[tdx]
    
    # Run polyfit on each star.
    for ss in range(N_stars):
        # Get the x, y, xe, ye, and t arrays for this star.
        xt = np.array([d['xt_{0:d}'.format(ee)][ss] for ee in range(N_epochs)])
        yt = np.array([d['yt_{0:d}'.format(ee)][ss] for ee in range(N_epochs)])
        xet = np.array([d['xet_{0:d}'.format(ee)][ss] for ee in range(N_epochs)])
        yet = np.array([d['yet_{0:d}'.format(ee)][ss] for ee in range(N_epochs)])
        t_tmp = np.array([d['t_{0:d}'.format(ee)][ss] for ee in range(N_epochs)])

        # Sort these arrays.
        xt_sorted = xt[tdx]
        yt_sorted = yt[tdx]
        xet_sorted = xet[tdx]
        yet_sorted = yet[tdx]
        t_tmp_sorted = t_tmp[tdx]

        # Get only the detected epochs.
        edx = np.where(t_tmp_sorted != 0)[0]

        # Calculate the weighted t0 (using the transformed errors).
        weight_for_t0 = 1.0 / np.hypot(xet_sorted, yet_sorted)
        t0 = np.average(t_sorted[edx], weights=weight_for_t0[edx])

        # for ee in edx:
        #     print('{0:8.3f}  {1:10.5f}  {2:10.5f}  {3:8.5f}  {4:8.5f}'.format(t[ee], xt[ee], yt[ee], xet[ee], yet[ee]))
        # pdb.set_trace()

        # Run polyfit
        dt = t_sorted - t0
        px, covx = np.polyfit(dt[edx], xt_sorted[edx], poly_deg, w=1./xet_sorted[edx], cov=True)
        py, covy = np.polyfit(dt[edx], yt_sorted[edx], poly_deg, w=1./yet_sorted[edx], cov=True)

        pxe = np.sqrt(np.diag(covx))
        pye = np.sqrt(np.diag(covy))


        x_mod = np.polyval(px, dt[edx])
        y_mod = np.polyval(py, dt[edx])
        chi2x = np.sum( ((x_mod - xt_sorted[edx]) / xet_sorted[edx])**2 )
        chi2y = np.sum( ((y_mod - yt_sorted[edx]) / yet_sorted[edx])**2 )
        dof = len(edx) - (poly_deg + 1)

        # Save results:
        t0_all.append(t0)
        px_all.append(px)
        py_all.append(py)
        pxe_all.append(pxe)
        pye_all.append(pye)
        chi2x_all.append(chi2x)
        chi2y_all.append(chi2y)
        dof_all.append(dof)

        if d[ss]['name_0'] in ['OB120169', 'OB120169_L']:
            gs = GridSpec(3, 2) # 3 rows, 1 column
            fig = plt.figure(ss + 1 + init_fig_idx, figsize=(12, 8))
            a0 = fig.add_subplot(gs[0:2, 0])
            a1 = fig.add_subplot(gs[2, 0])
            a2 = fig.add_subplot(gs[0:2, 1])
            a3 = fig.add_subplot(gs[2, 1])
            
            a0.errorbar(t_sorted[edx], xt_sorted[edx], yerr=xet_sorted[edx], fmt='ro')
            a0.plot(t_sorted[edx], x_mod, 'k-')
            a0.set_title(d[ss]['name_0'] + ' X')
            a1.errorbar(t_sorted[edx], xt_sorted[edx] - x_mod, yerr=xet_sorted[edx], fmt='ro')
            a1.axhline(0, linestyle='--')
            a1.set_xlabel('Time (yrs)')
            a2.errorbar(t_sorted[edx], yt_sorted[edx], yerr=yet_sorted[edx], fmt='ro')
            a2.plot(t_sorted[edx], y_mod, 'k-')
            a2.set_title(d[ss]['name_0'] + ' Y')
            a3.errorbar(t_sorted[edx], yt_sorted[edx] - y_mod, yerr=yet_sorted[edx], fmt='ro')
            a3.axhline(0, linestyle='--')
            a3.set_xlabel('Time (yrs)')

            

    t0_all = np.array(t0_all)
    px_all = np.array(px_all)
    py_all = np.array(py_all)
    pxe_all = np.array(pxe_all)
    pye_all = np.array(pye_all)
    chi2x_all = np.array(chi2x_all)
    chi2y_all = np.array(chi2y_all)
    dof_all = np.array(dof_all)
        
    # Done with all the stars... recast as numpy arrays and save to output table.
    d['t0'] = t0_all
    d['chi2x'] = chi2x_all
    d['chi2y'] = chi2y_all
    d['dof'] = dof_all
    if poly_deg >= 0:
        d['x0'] = px_all[:, -1]
        d['y0'] = py_all[:, -1]
        d['x0e'] = pxe_all[:, -1]
        d['y0e'] = pye_all[:, -1]
        
    if poly_deg >= 1:
        d['vx'] = px_all[:, -2]
        d['vy'] = py_all[:, -2]
        d['vxe'] = pxe_all[:, -2]
        d['vye'] = pye_all[:, -2]

    if poly_deg >= 2:
        d['ax'] = px_all[:, -3]
        d['ay'] = py_all[:, -3]
        d['axe'] = pxe_all[:, -3]
        d['aye'] = pye_all[:, -3]

        
    return

def calc_mag_avg_all_stars(d):
    # Determine how many stars there are. 
    N_stars = len(d)

    # Determine how many epochs there are.
    N_epochs = len([n for n, c in enumerate(d.colnames) if c.startswith('name')])

    # 2D mag array
    mag_all = np.zeros((N_epochs, N_stars), dtype=float)

    for ee in range(N_epochs):
        mag_all[ee, :] = d['m_{0:d}'.format(ee)]

    mag_all_masked = np.ma.masked_equal(mag_all, 0)
    flux_all_masked = 10**(-mag_all_masked / 2.5)

    flux_avg = flux_all_masked.mean(axis=0)
    mag_avg = -2.5 * np.log10(flux_avg)

    d['mag'] = mag_avg

    return



def initial_align(table1, table2, briteN=100,
                      transformModel=transforms.PolyTransform, order=1, req_match=5):
    """
    Calculates an initial (unweighted) transformation from table1 starlist into
    table2 starlist (i.e., table2 is the reference starlist). Matching is done using
    a blind triangle-matching algorithm of the brightest briteN stars in both starlists.
    Transformation is done using the transformModel in the input parameter.

    Starlists must be astropy tables with standard column headers. All
    positions must be at the same epoch, and +x must be in the same
    direction.

    Standard column headers:
    name: name
    x: x position
    y: y position
    xe: error in x position
    ye: error in y position
    
    vx: proper motion in x direction
    vy proper motion in y direction
    vxe: error in x proper motion
    vye: error in y proper motion

    m: magnitude
    me: magnitude error
    
    t0: linear motion time zero point

    use: specify use in transformation
    

    Parameters:
    ----------
    -table1: astropy.table
        contains name,m,x,y,xe,ye,vx,vy,vxe,vye,t0.

    -table2: astropy.table
        contains name,m,x,y,xe,ye.
        this is the reference template

    -briteN: int
        The number of brightest stars used to match two starlists.

    -transformModel:  transformation model object (class)
        The transformation model class that will be instantiated to find the
        best-fit transformation parameters between matched table1 and table2.
        eg: transforms.four_paramNW, transforms.PolyTransform

    -order: int
         Order of the transformation. Not relevant for 4 parameter or spline fit

    -req_match: int
         Number of required matches of the input catalog to the total reference

    Output:
    ------
    Transformation object
    
    """
    # Extract necessary information from tables (x, y, m)
    x1 = table1['x']
    y1 = table1['y']
    m1 = table1['m']
    x2 = table2['x']
    y2 = table2['y']
    m2 = table2['m']

    # Run the blind triangle-matching algorithm to find the matches between the starlists
    print(( 'Attempting match with {0} and {1} stars from starlist1 and starlist2'.format(len(table1), len(table2))))
    print( 'Begin initial match')

    N, x1m, y1m, m1m, x2m, y2m, m2m = match.miracle_match_briteN(x1, y1, m1, x2, y2, m2, briteN)
    #assert len(x1m) > req_match, 'Failed to find at least '+str(req_match)+' (only ' + str(len(x1m)) + ') matches, giving up'
    print(( '{0} stars matched between starlist1 and starlist2'.format(N)))

    # Calculate transformation based on matches
    t = transformModel.derive_transform(x1m, y1m ,x2m, y2m, order=order, weights=None)

    print( 'End initial match \n')
    return t



def transform_and_match(table1, table2, transform, dr_tol=1.0, dm_tol=None, verbose=True):
    """
    apply transformation to starlist1 and
    match stars to given radius and magnitude tolerance.

    Starlists must be astropy tables with standard columns names as specified
    in initial_align.

    Parameters:
   -----------
    -table1: astropy.table
        contains name,m,x,y,xe,ye,vx,vy,vxe,vye,t0.

    -table2: astropy.table
        contains name,m,x,y,xe,ye.
        this is the reference template

    -dr_tol: float (default=1.0)
        The search radius for the matching algorithm, in the same units as the
        starlist file positions.

    -transform: transformation object
    
    -verbose: bool, optional
        Prints on screen information on the matching


    Output:
    -------
    -idx1: indicies of matched stars from table1
    -idx2: indicies of matched stars from tabel2
    """

    # Extract necessary information from tables (x, y, m)
    x1 = table1['x']
    y1 = table1['y']
    m1 = table1['m']
    x2 = table2['x']
    y2 = table2['y']
    m2 = table2['m']


    # Transform x, y coordinates from starlist 1 into starlist 2
    x1t, y1t = transform.evaluate(x1, y1)

    # Match starlist 1 and 2
    idx1, idx2, dr, dm = match.match(x1t, y1t, m1, x2, y2, m2, dr_tol, dm_tol, verbose=verbose)

    if verbose:
        print(( '{0} of {1} stars matched'.format(len(idx1), len(x1t))))

    return idx1, idx2


def find_transform(table1, table1_trans, table2, transModel=transforms.PolyTransform, order=1,
                weights=None, verbose=True):
    """
    Given a matched starlist, derive a new transform. This transformation is
    calculated for starlist 1 into starlist 2

    Parameters:
    -----------
    table1: astropy table
        Table which we have calculated the transformation for, trimmed to only
        stars which match with table2. Original coords, not transformed into
        reference frame.

    table1_trans: astropy table
        Table which we calculated the transformation fo, trimmed to only
        stars which match with table2. Contains transformed coords. Only
        used when calculating weights.

    table2: astropy table
        Table with the reference starlist. Trimmed to only stars which
        match table1.

    trans: transformation object
        Transformation used to transform table1 coords in transform_and_match
        in order to do the star matching.

    transModel: transformation class (default: transform.four_paramNW)
        Desired transform to apply to matched stars, e.g. four_paramNW or PolyTransform.
        If PolyTransform is selected, order defines the order of polynomial used

    order: int (default=1)
        Order of polynomial to use in the transformation. Only active if
        PolyTransform is selected

    weights: string (default=None)
        if weights=='both', we use both position error in transformed starlist and
        reference starlist as uncertanty. And weights is the reciprocal of this uncertanty.
        if weights=='starlist', we only use postion error in transformed starlist.
        if weights=='reference', we only use position error in reference starlist.
        if weights==None, we don't use weights.
    
    verbose: bool (default=True)
        Prints on screen information on the matching

    Output:
    ------
    -transformation object
    -number of stars used in transform
    """
    # First, check that desired transform is supported
    if ( (transModel != transforms.four_paramNW) &
         (transModel != transforms.PolyTransform) &
         (transModel != transforms.Shift) &
         (transModel != transforms.LegTransform) ):
        print(( '{0} not supported yet!'.format(transModel)))
        return
    
    # Extract *untransformed* coordinates from starlist 1
    # and the matching coordinates from starlist 2
    x1 = table1['x']
    y1 = table1['y']
    m1 = table1['m']
    x2 = table2['x']
    y2 = table2['y']
    m2 = table2['m']

    # calculate weights from *transformed* coords. This is where we use the
    # transformation object
    if (table1_trans != None) and ('xe' in table1_trans.colnames):
        x1e = table1_trans['xe']
        y1e = table1_trans['ye']

    if 'xe' in table2.colnames:
        x2e = table2['xe']
        y2e = table2['ye']

    # Calculate weights as to user specification
    if weights=='both':
        weight = 1/np.sqrt( x1e**2 + y1e**2 + x2e**2 + y2e**2)
    elif weights=='starlist':
        weight = 1/np.sqrt( x1e**2 + y1e**2 )
    elif weights=='reference':
        weight = 1/np.sqrt( x2e**2 +  y2e**2)
    else:
        weight = None

    # Calculate transform based on the matched stars
    t = transModel.derive_transform(x1, y1, x2, y2, order, m=m1, mref=m2, weights=weight)

    N_trans = len(x1)
    if verbose:
        print(( '{0} stars used in transform\n'.format(N_trans)))

    # Ret3urn transformation object and number of stars used in transform
    return t, N_trans


def find_transform_new(table1_mat, table2_mat,
                       transModel=transforms.four_paramNW, order=1,
                       weights=None, transInit=None, verbose=True):
    """
    Given a matched starlist, derive a new transform. This transformation is
    calculated for starlist 1 into starlist 2

    Parameters:
    -----------
    table1_mat: astropy table
        Table with matched stars from starlist 1, with original positions
        (not transformed into starlist 2 frame)

    table2_mat: astropy table
        Table with matched stars from starlist 2, in starlist 2 frame.

    transModel: transformation class (default: transform.four_paramNW)
        Specify desired transform, e.g. four_paramNW or PolyTransform. If
        PolyTransform is selected, order defines the order of polynomial used

    order: int (default=1)
        Order of polynomial to use in the transformation. Only active if
        PolyTransform is selected

    weights: string (default=None)
        if weights=='both', we use position error  in transformed
        starlist and reference starlist as uncertanties. And weights is the reciprocal
            of this uncertanty.
        if weights=='starlist', we only use postion error and velocity error in transformed
        starlist as uncertainty.
        if weights=='reference', we only use position error in reference starlist as uncertainty.
        if weights==None, we don't use weights.

    transInit: Transform Object (default=None)
        if weights = 'both' or 'starlist' then the positions in table 1 are first transformed
        using the transInit object. This is necessary if the plate scales are very different
        between the table 1 and the reference list.
    
    verbose: bool (default=True)
        Prints on screen information on the matching

    Output:
    ------
    -transformation object
    -number of stars used in transform
    """
    # First, check that desired transform is supported
    if ( (transModel != transforms.four_paramNW) & (transModel != transforms.PolyTransform) ):
        print(( '{0} not supported yet!'.format(transModel)))
        return
    
    # Extract *untransformed* coordinates from starlist 1
    # and the matching coordinates from starlist 2
    x1 = table1_mat['x']
    y1 = table1_mat['y']
    x2 = table2_mat['x']
    y2 = table2_mat['y']

    # Get the uncertainties (if needed) and calculate the weights.
    if weights != None:
        x1e = table1_mat['xe']
        y1e = table1_mat['ye']
        x2e = table2_mat['xe']
        y2e = table2_mat['ye']

        if transInit != None:
            table1T_mat = table1_mat.copy()
            table1T_mat = transform_by_object(table1T_mat, transInit)

            x1e = table1T_mag['xe']
            y1e = table1T_mag['ye']

        # Calculate weights as to user specification
        if weights == 'both':
            weight = 1.0 / ( x1e**2 + x2e**2 + y1e**2 + y2e**2 )
        elif weights == 'starlist':
            weight = 1.0 / ( x1e**2 + y1e**2 )
        elif weights == 'reference':
            weight = 1.0 / ( x2e**2 +  y2e**2 )
        else:
            weight = None

    # Calculate transform based on the matched stars
    t = transModel(x1, y1, x2, y2, order=order, weights=weight)

    N_trans = len(x1)
    if verbose:
        print(( '{0} stars used in transform\n'.format(N_trans)))

    # Return transformation object and number of stars used in transform
    return t, N_trans


def write_transform(transform, starlist, reference, N_trans, deltaMag=0, restrict=False, weights=None,
                    outFile='outTrans.txt'):
    """
    Given a transformation object, write out the coefficients in a java align
    readable format. Outfile name is specified by user.

    Coefficients are output in file in the following way:
    x' = a0 + a1*x + a2*y + a3*x**2. + a4*x*y  + a5*y**2. + ...
    y' = b0 + b1*x + b2*y + b3*x**2. + b4*x*y  + b5*y**2. + ...

    Parameters:
    ----------
    transform: transformation object
        Transformation object we want to feed into java align

    starlist: string
        File name of starlist; this is the starlist the transformation should
        be applied to. For output purposes only

    reference: string
        File name of reference; this is what the starlist is transformed to.
        For output purposes only

    N_trans: int
        Number of stars used in the transformation

    deltaMag: float (default = 0)
        Average magnitude difference between reference and starlist
        (reference - starlist)

    restrict: boolean (default=False)
        Set to True if transformation restricted to stars with use > 2. Purely
        for output purposes

    weights: string (default=None)
        if weights=='both', we use both position error and velocity error in transformed
        starlist and reference starlist as uncertanties. And weights is the reciprocal
            of this uncertanty.
        if weights=='starlist', we only use postion error and velocity error in transformed
        starlist as uncertainty.
        if weights=='reference', we only use position error in reference starlist as uncertainty
        if weights==None, we don't use weights.

    outFile: string (default: 'outTrans.txt')
        Name of output text file
        
    Output:
    ------
    txt file with the file name outFile
    """
    # Extract info about transformation
    trans_name = transform.__class__.__name__
    trans_order = transform.order
    
    # Extract X, Y coefficients from transform
    if trans_name == 'four_paramNW':
        Xcoeff = transform.px
        Ycoeff = transform.py
    elif trans_name == 'PolyTransform':
        Xcoeff = transform.px.parameters
        Ycoeff = transform.py.parameters
    else:
        print(( '{0} not yet supported!'.format(transType)))
        return
        
    # Write output
    _out = open(outFile, 'w')
    
    # Write the header. DO NOT CHANGE, HARDCODED IN JAVA ALIGN
    _out.write('## Date: {0}\n'.format(datetime.date.today()) )
    _out.write('## File: {0}, Reference: {1}\n'.format(starlist, reference) )
    _out.write('## Directory: {0}\n'.format(os.getcwd()) )
    _out.write('## Transform Class: {0}\n'.format(transform.__class__.__name__))
    _out.write('## Order: {0}\n'.format(transform.order))
    _out.write('## Restrict: {0}\n'.format(restrict))
    _out.write('## Weights: {0}\n'.format(weights))
    _out.write('## N_coeff: {0}\n'.format(len(Xcoeff)))
    _out.write('## N_trans: {0}\n'.format(N_trans))
    _out.write('## Delta Mag: {0}\n'.format(deltaMag))
    _out.write('{0:16s} {1:16s}\n'.format('# Xcoeff', 'Ycoeff'))
    
    # Write the coefficients such that the orders are together as defined in
    # documentation. This is a pain because PolyTransform output is weird.
    # (see astropy Polynomial2D documentation)
    if (trans_name == 'four_paramNW'):
        for i in range(len(Xcoeff)):
            _out.write('{0:16.6e}  {1:16.6e}\n'.format(Xcoeff[i], Ycoeff[i]) )
    elif (trans_name == 'PolyTransform'):
        # CODE TO GET INDICIES
        N = trans_order - 1
        idx_list = list()
        
        # when trans_order=1, N=0
        idx_list.append(0)
        idx_list.append(1)
        idx_list.append(N+2)
        
        if trans_order >= 2:
            for k in range(2, N+2):
                idx_list.append(k)
                for j in range(1, k):
                    i = k-j
                    idx_list.append(int(2*N +2 +j + (2*N+2-i)*(i-1)/2.))
                idx_list.append(N+1+k)

        #_out.write('{0:16.6e}  {1:16.6e}\n'.format(Xcoeff[0], Ycoeff[0]) )
        #_out.write('{0:16.6e}  {1:16.6e}\n'.format(Xcoeff[1], Ycoeff[1]) )
        #_out.write('{0:16.6e}  {1:16.6e}\n'.format(Xcoeff[3], Ycoeff[3]) )
        #_out.write('{0:16.6e}  {1:16.6e}\n'.format(Xcoeff[2], Ycoeff[2]) )
        #_out.write('{0:16.6e}  {1:16.6e}\n'.format(Xcoeff[5], Ycoeff[5]) )
        #_out.write('{0:16.6e}  {1:16.6e}'.format(Xcoeff[4], Ycoeff[4]) )

        for i in idx_list:
            _out.write('{0:16.6e}  {1:16.6e}\n'.format(Xcoeff[i], Ycoeff[i]) )


    _out.close()
    
    return


def transform_from_file(starlist, transFile):
    """
    Apply transformation from transFile to starlist. Returns astropy table with
    added columns with the transformed coordinates. NOTE: Transforms
    positions/position errors, plus velocities and velocity errors if they
    are present in starlist.

    WARNING: THIS CODE WILL NOT WORK FOR LEGENDRE POLYNOMIAL
    TRANSFORMS
    
    Parameters:
    ----------
    starlist: astropy table
         Starlist we want to apply the transformation too. Must already
         have standard column headers

    transFile: ascii file
        File with the transformation coefficients. Assumed to be output of
        write_transform, with coefficients specified as code documents

    Output:
    ------
    Copy of starlist astropy table with transformed coordinates.
    """
    # Make a copy of starlist. This is what we will eventually modify with
    # the transformed coordinates
    starlist_f = copy.deepcopy(starlist)
    
    # Check to see if velocities are present in starlist. If so, we will
    # need to transform these as well as positions
    vel = False
    keys = list(starlist.keys())
    if 'vx' in keys:
        vel = True
    
    # Extract needed information from starlist
    x_orig = starlist['x']
    y_orig = starlist['y']
    xe_orig = starlist['xe']
    ye_orig = starlist['ye']

    if vel:
        x0_orig = starlist['x0']
        y0_orig = starlist['y0']
        x0e_orig = starlist['x0e']
        y0e_orig = starlist['y0e']
        
        vx_orig = starlist['vx']
        vy_orig = starlist['vy']
        vxe_orig = starlist['vxe']
        vye_orig = starlist['vye']
    
    # Read transFile
    trans = Table.read(transFile, format='ascii.commented_header', header_start=-1)
    Xcoeff = trans['Xcoeff']
    Ycoeff = trans['Ycoeff']

    #-----------------------------------------------#
    # General equation for applying the transform
    #-----------------------------------------------#
    #"""
    # First determine the order based on the number of terms
    # Comes from Nterms = (N+1)*(N+2) / 2.
    order = (np.sqrt(1 + 8*len(Xcoeff)) - 3) / 2.

    if order%1 != 0:
        print( 'Incorrect number of coefficients for polynomial')
        print( 'Stopping')
        return
    order = int(order)

    # Position transformation
    x_new, y_new = transform_pos_from_file(Xcoeff, Ycoeff, order, x_orig,
                                           y_orig)
    
    if vel:
        x0_new, y0_new = transform_pos_from_file(Xcoeff, Ycoeff, order, x0_orig,
                                             y0_orig)

    # Position error transformation
    xe_new, ye_new = transform_poserr_from_file(Xcoeff, Ycoeff, order, xe_orig,
                                                ye_orig, x_orig, y_orig)

    if vel:
        x0e_new, y0e_new = transform_poserr_from_file(Xcoeff, Ycoeff, order, x0e_orig,
                                                y0e_orig, x0_orig, y0_orig)

    if vel:
        # Velocity transformation
        vx_new, vy_new = transform_vel_from_file(Xcoeff, Ycoeff, order, vx_orig,
                                                 vy_orig, x_orig, y_orig)
            
        # Velocity error transformation
        vxe_new, vye_new = transform_velerr_from_file(Xcoeff, Ycoeff, order,
                                                      vxe_orig, vye_orig,
                                                      vx_orig, vy_orig,
                                                      xe_orig, ye_orig,
                                                      x_orig, y_orig)

    #----------------------------------------#
    # Hard coded example: old but functional
    #----------------------------------------#
    """
    # How the transformation is applied depends on the type of transform.
    # This can be determined by the length of Xcoeff, Ycoeff
    if len(Xcoeff) == 3:
        x_new = Xcoeff[0] + Xcoeff[1] * x_orig + Xcoeff[2] * y_orig
        y_new = Ycoeff[0] + Ycoeff[1] * x_orig + Ycoeff[2] * y_orig
        xe_new = np.sqrt( (Xcoeff[1] * xe_orig)**2 + (Xcoeff[2] * ye_orig)**2 )
        ye_new = np.sqrt( (Ycoeff[1] * xe_orig)**2 + (Ycoeff[2] * ye_orig)**2 )

        if vel:
            vx_new = Xcoeff[1] * vx_orig + Xcoeff[2] * vy_orig
            vy_new = Ycoeff[1] * vx_orig + Ycoeff[2] * vy_orig
            vxe_new = np.sqrt( (Xcoeff[1] * vxe_orig)**2 + (Xcoeff[2] * vye_orig)**2 )
            vye_new = np.sqrt( (Ycoeff[1] * vxe_orig)**2 + (Ycoeff[2] * vye_orig)**2 )

    elif len(Xcoeff) == 6:
        x_new = Xcoeff[0] + Xcoeff[1]*x_orig + Xcoeff[3]*x_orig**2 + Xcoeff[2]*y_orig + \
                Xcoeff[5]*y_orig**2. + Xcoeff[4]*x_orig*y_orig
          
        y_new = Ycoeff[0] + Ycoeff[1]*x_orig + Ycoeff[3]*x_orig**2 + Ycoeff[2]*y_orig + \
                Ycoeff[5]*y_orig**2. + Ycoeff[4]*x_orig*y_orig
          
        xe_new = np.sqrt( (Xcoeff[1] + 2*Xcoeff[3]*x_orig + Xcoeff[4]*y_orig)**2 * xe_orig**2 + \
                          (Xcoeff[2] + 2*Xcoeff[5]*y_orig + Xcoeff[4]*x_orig)**2 * ye_orig**2 )
          
        ye_new = np.sqrt( (Ycoeff[1] + 2*Ycoeff[3]*x_orig + Ycoeff[4]*y_orig)**2 * xe_orig**2 + \
                          (Ycoeff[2] + 2*Ycoeff[5]*y_orig + Ycoeff[4]*x_orig)**2 * ye_orig**2 )

        if vel:
            vx_new = Xcoeff[1]*vx_orig + 2*Xcoeff[3]*x_orig*vx_orig + Xcoeff[2]*vy_orig + \
                    2.*Xcoeff[5]*y_orig*vy_orig + Xcoeff[4]*(x_orig*vy_orig + vx_orig*y_orig)
          
            vy_new = Ycoeff[1]*vx_orig + 2*Ycoeff[3]*x_orig*vx_orig + Ycoeff[2]*vy_orig + \
                    2.*Ycoeff[5]*y_orig*vy_orig + Ycoeff[4]*(x_orig*vy_orig + vx_orig*y_orig)
          
            vxe_new = np.sqrt( (Xcoeff[1] + 2*Xcoeff[3]*x_orig + Xcoeff[4]*y_orig)**2 * vxe_orig**2 + \
                               (Xcoeff[2] + 2*Xcoeff[5]*y_orig + Xcoeff[4]*x_orig)**2 * vye_orig**2 + \
                               (2*Xcoeff[3]*vx_orig + Xcoeff[4]*vy_orig)**2 * xe_orig**2 + \
                               (2*Xcoeff[5]*vy_orig + Xcoeff[4]*vx_orig)**2 * ye_orig**2 )
                               
            vye_new = np.sqrt( (Ycoeff[1] + 2*Ycoeff[3]*x_orig + Ycoeff[4]*y_orig)**2 * vxe_orig**2 + \
                               (Ycoeff[2] + 2*Ycoeff[5]*y_orig + Ycoeff[4]*x_orig)**2 * vye_orig**2 + \
                               (2*Ycoeff[3]*vx_orig + Ycoeff[4]*vy_orig)**2 * xe_orig**2 + \
                               (2*Ycoeff[5]*vy_orig + Ycoeff[4]*vx_orig)**2 * ye_orig**2 )
    """
    #Update transformed coords to copy of astropy table
    starlist_f['x'] = x_new
    starlist_f['y'] = y_new
    starlist_f['xe'] = xe_new
    starlist_f['ye'] = ye_new
    
    if vel:
        starlist_f['x0'] = x0_new
        starlist_f['y0'] = y0_new
        starlist_f['x0e'] = x0e_new
        starlist_f['y0e'] = y0e_new
        starlist_f['vx'] = vx_new
        starlist_f['vy'] = vy_new
        starlist_f['vxe'] = vxe_new
        starlist_f['vye'] = vye_new

    return starlist_f


def transform_from_object(starlist, transform):
    """
    Apply transformation to starlist. Returns astropy table with
    transformed positions/position errors, velocities and velocity errors
    if they are present in starlits
    
    Parameters:
    ----------
    starlist: astropy table
         Starlist we want to apply the transformation too. Must already
         have standard column headers
         x0, y0, x0e, y0e, vx, vy, vxe, vye, x, y, xe, ye

    transform: transformation object

    Output:
    ------
    Copy of starlist astropy table with transformed x0, y0, x0e, y0e,
    vx, vy, vxe, vye, x, y, xe, ye

    """
    # Make a copy of starlist. This is what we will eventually modify with
    # the transformed coordinates
    starlist_f = copy.deepcopy(starlist)
    keys = list(starlist.keys())

    # Check to see if velocities are present in starlist. If so, we will
    # need to transform these as well as positions
    vel = 'vx' in keys
    err = 'xe' in keys
    
    # Extract needed information from starlist
    x = starlist_f['x']
    y = starlist_f['y']

    if err:
        xe = starlist_f['xe']
        ye = starlist_f['ye']

    if vel:
        x0 = starlist_f['x0']
        y0 = starlist_f['y0']
        x0e = starlist_f['x0e']
        y0e = starlist_f['y0e']
        vx = starlist_f['vx']
        vy = starlist_f['vy']
        vxe = starlist_f['vxe']
        vye = starlist_f['vye']
    
    # calculate the transformed position and velocity
    
    # (x_new, y_new, xe_new, ye_new) in (x,y)
    x_new, y_new, xe_new, ye_new = position_transform_from_object(x, y, xe, ye, transform)

    
    if vel:
        # (x0_new,  y0_new, x0e_new, y0e_new) in (x0, y0, x0e, y0e)
        x0_new, y0_new, x0e_new, y0e_new = position_transform_from_object(x0, y0, x0e, y0e, transform)
        # (vx_new, vy_new, vxe_new, vye_new) in (x0, y0, x0e, y0e, vx, vy, vxe, vye)
        vx_new, vy_new, vxe_new, vye_new = velocity_transform_from_object(x0, y0, x0e, y0e, vx, vy, vxe, vye, transform)

    # update transformed coords to copy of astropy table
    starlist_f['x'] = x_new
    starlist_f['y'] = y_new
    starlist_f['xe'] = xe_new
    starlist_f['ye'] = ye_new
    
    if vel:
        starlist_f['x0'] = x0_new
        starlist_f['y0'] = y0_new
        starlist_f['x0e'] = x0e_new
        starlist_f['y0e'] = y0e_new
        starlist_f['vx'] = vx_new
        starlist_f['vy'] = vy_new
        starlist_f['vxe'] = vxe_new
        starlist_f['vye'] = vye_new
        
    return starlist_f





def position_transform_from_object(x, y, xe, ye, transform):
    """
    given the orginal position and position error, calculate the transformed
    position and position error based on transformation object from
    astropy.modeling.models.polynomial2D.
    Input:
        - x, y: original position
        - xe, ye: original position error
        - transform: transformation object from astropy.modeling.models.polynomial2D
        
    Outpus:
        - x_new, y_new: transformed position
        - xe_new, ye_new: transformed position error
    """

    # Read transformation: Extract X, Y coefficients from transform
    if transform.__class__.__name__ == 'four_paramNW':
        Xcoeff = transform.px
        Ycoeff = transform.py
        order = 1
    elif (transform.__class__.__name__ == 'PolyTransform'):
        Xcoeff = transform.px.parameters
        Ycoeff = transform.py.parameters
        order = transform.order
    else:
        txt = 'Transform not yet supported by position_transform_from_object'
        raise StandardError(txt)
        
    # How the transformation is applied depends on the type of transform.
    # This can be determined by the length of Xcoeff, Ycoeff
    N = order - 1

    x_new = 0
    for i in range(0, N+2):
        x_new += Xcoeff[i] * (x**i)
    for j in range(1, N+2):
        x_new += Xcoeff[N+1+j] * (y**j)
    for i in range(1, N+1):
        for j in range(1, N+2-i):
            sub = int(2*N + 2 + j + (2*N+2-i) * (i-1)/2.)
            x_new += Xcoeff[sub] * (x**i) * (y**j)

    y_new = 0
    for i in range(0, N+2):
        y_new += Ycoeff[i] * (x**i)
    for j in range(1, N+2):
        y_new += Ycoeff[N+1+j] * (y**j)
    for i in range(1, N+1):
        for j in range(1, N+2-i):
            sub = int(2*N + 2 + j + (2*N+2-i) * (i-1)/2.)
            y_new += Ycoeff[sub] * (x**i) * (y**j)

            
    """
    THIS IS WRONG BELOW!

    Currently doing:
    ((A + B + C) * xe)**2

    Should be doing:
    ((A**2 + B**2 + C**2) * xe**2)
    """
            
    # xe_new & ye_new in (x,y,xe,ye)
    xe_new = 0
    temp1 = 0
    temp2 = 0
    for i in range(1, N+2):
        temp1 += i * Xcoeff[i] * (x**(i-1))
    for i in range(1, N+1):
        for j in range(1, N+2-i):
            sub = int(2*N + 2 + j + (2*N+2-i) * (i-1)/2.)
            temp1 += i * Xcoeff[sub] * (x**(i-1)) * (y**j)
    for j in range(1, N+2):
        temp2 += j * Xcoeff[N+1+j] * (y**(j-1))
    for i in range(1, N+1):
        for j in range(N+2-i):
            sub = int(2*N + 2 + j + (2*N+2-i) * (i-1)/2.)
            temp2 += j * Xcoeff[sub] * (x**i) * (y**(j-1))
    xe_new = np.sqrt((temp1*xe)**2 + (temp2*ye)**2)

    ye_new = 0
    temp1 = 0
    temp2 = 0
    for i in range(1, N+2):
        temp1 += i * Ycoeff[i] * (x**(i-1))
    for i in range(1, N+1):
        for j in range(1, N+2-i):
            sub = int(2*N + 2 + j + (2*N+2-i) * (i-1)/2.)
            temp1 += i * Ycoeff[sub] * (x**(i-1)) * (y**j)
    for j in range(1, N+2):
        temp2 += j * Ycoeff[N+1+j] * (y**(j-1))
    for i in range(1, N+1):
        for j in range(N+2-i):
            sub = int(2*N + 2 + j + (2*N+2-i) * (i-1)/2.)
            temp2 += j * Ycoeff[sub] * (x**i) * (y**(j-1))
    ye_new = np.sqrt((temp1*xe)**2 + (temp2*ye)**2)

    return x_new, y_new, xe_new, ye_new


def velocity_transform_from_object(x0, y0, x0e, y0e, vx, vy, vxe, vye, transform):
    """
    given the orginal position & position error & velocity & veolicty error,
    calculat the transformed velocity and velocity error based on transformation
    from astropy.modling.models.polynomial2D.
    Input:
        - x0, y0, x0e, y0e: original position and position error
        - vx, vy, vxe, vye: original velocity and velocity error
        - transform: transformation object from astropy.modeling.models.polynomial2D
        
    Outpus:
        - vx_new, vy_new, vxe_new, vye_new: transformed velocity and velocity error
    """
 
    # Read transformation: Extract X, Y coefficients from transform
    if transform.__class__.__name__ == 'four_paramNW':
        Xcoeff = transform.px
        Ycoeff = transform.py
        order = 1
    elif transform.__class__.__name__ == 'PolyTransform':
        Xcoeff = transform.px.parameters
        Ycoeff = transform.py.parameters
        order = transform.order
    else:
        txt = 'Transform not yet supported by velocity_transform_from_object'
        raise StandardError(txt)
        
    # How the transformation is applied depends on the type of transform.
    # This can be determined by the length of Xcoeff, Ycoeff
    N = order - 1

    # vx_new & vy_new
    vx_new = 0
    for i in range(1, N+2):
        vx_new += i * Xcoeff[i] * (x0**(i-1)) * vx
    for j in range(1, N+2):
        vx_new += j * Xcoeff[N+1+j] * (y0**(j-1)) * vy
    for i in range(1, N+1):
        for j in range(1, N+2-i):
            sub = 2*N + 2 + j + (2*N+2-i) * (i-1)/2.
            vx_new += i * Xcoeff[int(sub)] * (x0**(i-1)) * (y0**j) * vx
            vx_new += j * Xcoeff[int(sub)] * (x0**i) * (y0**(j-1)) * vy

    vy_new = 0
    for i in range(1, N+2):
        vy_new += i * Ycoeff[i] * (x0**(i-1)) * vx
    for j in range(1, N+2):
        vy_new += j * Ycoeff[N+1+j] * (y0**(j-1)) * vy
    for i in range(1, N+1):
        for j in range(1, N+2-i):
            sub = 2*N + 2 + j + (2*N+2-i) * (i-1)/2.
            vy_new += i * Ycoeff[int(sub)] * (x0**(i-1)) * (y0**j) * vx
            vy_new += j * Ycoeff[int(sub)] * (x0**i) * (y0**(j-1)) * vy

    # vxe_new & vye_new
    vxe_new = 0
    temp1 = 0
    temp2 = 0
    temp3 = 0
    temp4 = 0
    for i in range(2, N+2):
        temp1 += i * (i-1) * Xcoeff[i] * (x0**(i-2)) * vx
    for i in range(2, N+1):
        for j in range(1, N+2-i):
            sub = 2*N + 2 + j + (2*N+2-i) * (i-1)/2.
            temp1 += i * (i-1) * Xcoeff[int(sub)] * (x0**(i-2)) * (y0**j) * vx
    for i in range(1,N+1):
        for j in range(1, N+2-i):
            sub = 2*N + 2 + j + (2*N+2-i) * (i-1)/2.
            temp1 += i * j * Xcoeff[int(sub)] * (x0**(i-1)) * (y0**(j-1)) * vy

    for j in range(2, N+2):
        temp2 += j * (j-1) * Xcoeff[N+1+j] * (y0**(j-2)) * vy
    for i in range(1, N+1):
        for j in range(1, N+2-i):
            sub = 2*N + 2 + j + (2*N+2-i) * (i-1)/2.
            temp2 += i * j * Xcoeff[int(sub)] * (x0**(i-1)) * (y0**(j-1)) * vx
    for i in range(1, N+1):
        for j in range(2, N+2-i):
            sub = 2*N + 2 + j + (2*N+2-i) * (i-1)/2.
            temp2 += j * (j-1) * Xcoeff[int(sub)] * (x0**i) * (y0**(j-2)) * vy

    for i in range(1, N+2):
        temp3 += i * Xcoeff[i] * (x0**(i-1))
    for i in range(1, N+1):
        for j in range(1, N+2-i):
            sub = 2*N + 2 + j + (2*N+2-i) * (i-1)/2.
            temp3 += i * Xcoeff[int(sub)] * (x0**(i-1)) * (y0**j) 

    for j in range(1, N+2):
        temp4 += j * Xcoeff[N+1+j] * (y0**(j-1))
    for i in range(1, N+1):
        for j in range(1, N+2-i):
            sub = 2*N + 2 + j + (2*N+2-i) * (i-1)/2.
            temp4 += j * Xcoeff[int(sub)] * (x0**i) * (y0**(j-1))

    vxe_new = np.sqrt((temp1*x0e)**2 + (temp2*y0e)**2 + (temp3*vxe)**2 + (temp4*vye)**2)


    vye_new = 0
    temp1 = 0
    temp2 = 0
    temp3 = 0
    temp4 = 0
    for i in range(2, N+2):
        temp1 += i * (i-1) * Ycoeff[i] * (x0**(i-2)) * vx
    for i in range(2, N+1):
        for j in range(1, N+2-i):
            sub = 2*N + 2 + j + (2*N+2-i) * (i-1)/2.
            temp1 += i * (i-1) * Ycoeff[int(sub)] * (x0**(i-2)) * (y0**j) * vx
    for i in range(1,N+1):
        for j in range(1, N+2-i):
            sub = 2*N + 2 + j + (2*N+2-i) * (i-1)/2.
            temp1 += j * i * Ycoeff[int(sub)] * (x0**(i-1)) * (y0**(j-1)) * vy

    for j in range(2, N+2):
        temp2 += j * (j-1) * Ycoeff[N+1+j] * (y0**(j-2)) * vy
    for i in range(1, N+1):
        for j in range(2, N+2-i):
            sub = 2*N + 2 + j + (2*N+2-i) * (i-1)/2.
            temp2 += j * (j-1) * Ycoeff[int(sub)] * (x0**i) * (y0**(j-2)) * vy
    for i in range(1, N+1):
        for j in range(1, N+2-i):
            sub = 2*N + 2 + j + (2*N+2-i) * (i-1)/2.
            temp2 += i * j * Ycoeff[int(sub)] * (x0**(i-1)) * (y0**(j-1)) * vx

    for i in range(1, N+2):
        temp3 += i * Ycoeff[i] * (x0**(i-1))
    for i in range(1, N+1):
        for j in range(1, N+2-i):
            sub = 2*N + 2 + j + (2*N+2-i) * (i-1)/2.
            temp3 += i * Ycoeff[int(sub)] * (x0**(i-1)) * (y0**j) 

    for j in range(1, N+2):
        temp4 += j * Ycoeff[N+1+j] * (y0**(j-1))
    for i in range(1, N+1):
        for j in range(1, N+2-i):
            sub = 2*N + 2 + j + (2*N+2-i) * (i-1)/2.
            temp4 += j * Ycoeff[int(sub)] * (x0**i) * (y0**(j-1))

    vye_new = np.sqrt((temp1*x0e)**2 + (temp2*y0e)**2 + (temp3*vxe)**2 + (temp4*vye)**2)

    return vx_new, vy_new, vxe_new, vye_new


def transform_pos_from_file(Xcoeff, Ycoeff, order, x_orig, y_orig):
    """
    Given the read-in coefficients from transform_from_file, apply the
    transformation to the observed positions. This is generalized to
    work with any order polynomial transform.

    WARNING: THIS CODE WILL NOT WORK FOR LEGENDRE POLYNOMIAL
    TRANSFORMS

    Parameters:
    ----------
    Xcoeff: Array
        Array with the coefficients of the X pos transformation

    Ycoeff: Array
        Array with the coefficients of the Y pos transformation

    order: int
        Order of transformation

    x_orig: array
        Array with the original X positions

    y_orig: array
        Array with the original Y positions

    Output:
    ------
    x_new: array
       Transformed X positions

    y_new: array
        Transformed Y positions

    """
    idx = 0 # coeff index
    x_new = 0.0
    y_new = 0.0
    for i in range(order+1):
        for j in range(i+1):
            x_new += Xcoeff[idx] * x_orig**(i-j) * y_orig**j
            y_new += Ycoeff[idx] * x_orig**(i-j) * y_orig**j

            idx += 1

    return x_new, y_new

def transform_poserr_from_file(Xcoeff, Ycoeff, order, xe_orig, ye_orig, x_orig, y_orig):
    """
    Given the read-in coefficients from transform_from_file, apply the
    transformation to the observed position errors. This is generalized to
    work with any order transform.

    WARNING: THIS CODE WILL NOT WORK FOR LEGENDRE POLYNOMIAL
    TRANSFORMS

    Parameters:
    ----------
    Xcoeff: Array
        Array with the coefficients of the X pos transformation

    Ycoeff: Array
        Array with the coefficients of the Y pos transformation

    order: int
        Order of transformation

    xe_orig: array
        Array with the original X position errs

    ye_orig: array
        Array with the original Y position errs
        
    x_orig: array
        Array with the original X positions

    y_orig: array
        Array with the original Y positions

    Output:
    ------
    xe_new: array
       Transformed X position errs

    ye_new: array
        Transformed Y position errs
    """
    idx = 0 # coeff index
    xe_new_tmp1 = 0.0
    ye_new_tmp1 = 0.0
    xe_new_tmp2 = 0.0
    ye_new_tmp2 = 0.0
    
    # First loop: dx'/dx
    for i in range(order+1):
        for j in range(i+1):
            xe_new_tmp1 += Xcoeff[idx] * (i - j) * x_orig**(i-j-1) * y_orig**j
            ye_new_tmp1 += Ycoeff[idx] * (i - j) * x_orig**(i-j-1) * y_orig**j

            idx += 1
            
    # Second loop: dy'/dy
    idx = 0 # coeff index
    for i in range(order+1):
        for j in range(i+1):
            xe_new_tmp2 += Xcoeff[idx] * (j) * x_orig**(i-j) * y_orig**(j-1)
            ye_new_tmp2 += Ycoeff[idx] * (j) * x_orig**(i-j) * y_orig**(j-1)

            idx += 1
    # Take square root for xe/ye_new
    xe_new = np.sqrt((xe_new_tmp1 * xe_orig)**2 + (xe_new_tmp2 * ye_orig)**2)
    ye_new = np.sqrt((ye_new_tmp1 * ye_orig)**2 + (ye_new_tmp2 * ye_orig)**2)

    return xe_new, ye_new

def transform_vel_from_file(Xcoeff, Ycoeff, order, vx_orig, vy_orig, x_orig, y_orig):
    """
    Given the read-in coefficients from transform_from_file, apply the
    transformation to the observed proper motions. This is generalized to
    work with any order transform.

    WARNING: THIS CODE WILL NOT WORK FOR LEGENDRE POLYNOMIAL
    TRANSFORMS
    
    Parameters:
    ----------
    Xcoeff: Array
        Array with the coefficients of the X pos transformation

    Ycoeff: Array
        Array with the coefficients of the Y pos transformation

    order: int
        Order of transformation

    vx_orig: array
        Array with the original X proper motions

    vy_orig: array
        Array with the original Y proper motions
        
    x_orig: array
        Array with the original X positions

    y_orig: array
        Array with the original Y positions

    Output:
    ------
    vx_new: array
       Transformed X proper motions

    vy_new: array
        Transformed Y proper motions
    """
    idx = 0 # coeff index
    vx_new = 0.0
    vy_new = 0.0
    # First loop: dx'/dx
    for i in range(order+1):
        for j in range(i+1):
            vx_new += Xcoeff[idx] * (i - j) * x_orig**(i-j-1) * y_orig**j * vx_orig
            vy_new += Ycoeff[idx] * (i - j) * x_orig**(i-j-1) * y_orig**j * vx_orig
            
            idx += 1
    # Second loop: dy'/dy
    idx = 0 # coeff index
    for i in range(order+1):
        for j in range(i+1):
            vx_new += Xcoeff[idx] * (j) * x_orig**(i-j) * y_orig**(j-1) * vy_orig
            vy_new += Ycoeff[idx] * (j) * x_orig**(i-j) * y_orig**(j-1) * vy_orig

            idx += 1

    return vx_new, vy_new

def transform_velerr_from_file(Xcoeff, Ycoeff, order, vxe_orig, vye_orig, vx_orig,
                                vy_orig, xe_orig, ye_orig, x_orig, y_orig):
    """
    Given the read-in coefficients from transform_from_file, apply the
    transformation to the observed proper motion errors. This is generalized to
    work with any order transform.

    WARNING: THIS CODE WILL NOT WORK FOR LEGENDRE POLYNOMIAL
    TRANSFORMS
    
    Parameters:
    ----------
    Xcoeff: Array
        Array with the coefficients of the X pos transformation

    Ycoeff: Array
        Array with the coefficients of the Y pos transformation

    order: int
        Order of transformation

    vxe_orig: array
        Array with the original X proper motion errs

    vye_orig: array
        Array with the original Y proper motion errs
        
    vx_orig: array
        Array with the original X proper motions

    vy_orig: array
        Array with the original Y proper motions

    xe_orig: array
        Array with the original X position errs

    ye_orig: array
        Array with the original Y position errs
        
    x_orig: array
        Array with the original X positions

    y_orig: array
        Array with the original Y positions

    Output:
    ------
    vxe_new: array
       Transformed X proper motion errs

    vye_new: array
        Transformed Y proper motion errs
    """
    idx = 0
    vxe_new_tmp1 = 0.0
    vye_new_tmp1 = 0.0
    vxe_new_tmp2 = 0.0
    vye_new_tmp2 = 0.0
    vxe_new_tmp3 = 0.0
    vye_new_tmp3 = 0.0
    vxe_new_tmp4 = 0.0
    vye_new_tmp4 = 0.0

    
    # First loop: dvx' / dx
    for i in range(order+1):
        for j in range(i+1):
            vxe_new_tmp1 += Xcoeff[idx] * (i-j) * (i-j-1) * x_orig**(i-j-2) * y_orig**j * vx_orig
            vxe_new_tmp1 += Xcoeff[idx] * (j) * (i-j) * x_orig**(i-j-1) * y_orig**(j-1) * vy_orig
            vye_new_tmp1 += Ycoeff[idx] * (i-j) * (i-j-1) * x_orig**(i-j-2) * y_orig**j * vx_orig
            vye_new_tmp1 += Ycoeff[idx] * (j) * (i-j) * x_orig**(i-j-1) * y_orig**(j-1) * vy_orig

            idx += 1

    # Second loop: dvx' / dy
    idx = 0
    for i in range(order+1):
        for j in range(i+1):
            vxe_new_tmp2 += Xcoeff[idx] * (i-j) * (j) * x_orig**(i-j-1) * y_orig**(j-1) * vx_orig
            vxe_new_tmp2 += Xcoeff[idx] * (j) * (j-1) * x_orig**(i-j-1) * y_orig**(j-2) * vy_orig
            vye_new_tmp2 += Ycoeff[idx] * (i-j) * (j) * x_orig**(i-j-1) * y_orig**(j-1) * vx_orig
            vye_new_tmp2 += Ycoeff[idx] * (j) * (j-1) * x_orig**(i-j-1) * y_orig**(j-2) * vy_orig

            idx += 1

    # Third loop: dvx' / dvx
    idx = 0
    for i in range(order+1):
        for j in range(i+1):
            vxe_new_tmp3 += Xcoeff[idx] * (i-j) * x_orig**(i-j-1) * y_orig**j
            vye_new_tmp3 += Ycoeff[idx] * (i-j) * x_orig**(i-j-1) * y_orig**j

            idx += 1

    # Fourth loop: dvx' / dvy
    idx = 0
    for i in range(order+1):
        for j in range(i+1):
            vxe_new_tmp4 += Xcoeff[idx] * (j) * x_orig**(i-j) * y_orig**(j-1)
            vye_new_tmp4 += Ycoeff[idx] * (j) * x_orig**(i-j) * y_orig**(j-1)

            idx += 1

    vxe_new = np.sqrt((vxe_new_tmp1 * xe_orig)**2 + (vxe_new_tmp2 * ye_orig)**2 + \
                      (vxe_new_tmp3 * vxe_orig)**2 + (vxe_new_tmp4 * vye_orig)**2)
    vye_new = np.sqrt((vye_new_tmp1 * xe_orig)**2 + (vye_new_tmp2 * ye_orig)**2 + \
                      (vye_new_tmp3 * vxe_orig)**2 + (vye_new_tmp4 * vye_orig)**2)

    return vxe_new, vye_new


def check_iter_tolerances(iters, dr_tol, dm_tol, outlier_tol):
    # iteration tolerances must match the number of iterations requested.
    assert iters == len(dr_tol)
    assert iters == len(dm_tol)
    assert iters == len(outlier_tol)
    return

def check_trans_input(list_of_starlists, trans_input, mag_trans):
    # Check trans_input
    # If we are transforming magnitudes and their are input transformations,
    # then they need to have a mag_offset on them.
    if trans_input != None:
        assert len(trans_input) == len(list_of_starlists)

        if mag_trans: 
            for ii in range(len(trans_input)):
                if trans_input[ii] != None:
                    try:
                        trans_input[ii].mag_offset
                    except NameError:
                        print('Missing trans.mag_offset on trans_input[{0:d}].'.format(ii))
                        print('Setting mag_offset = 0 and dm_tol[0] = 100 and hoping for the best!!')
                        trans_input[ii].mag_offset = 0.0
                
    return

def trans_initial_guess(ref_list, star_list, trans_args, mode='miracle',
                        ignore_contains='star', verbose=True, n_req_match=2):
    """
    Take two starlists and perform an initial matching and transformation.

    This function will grow with time to handle difference types of initial
    guess transformations (triangle matching, match by name, etc.). For now it
    is just blind triangle matching on the brightest 50 stars. 
    """
    warnings.filterwarnings('ignore', category=AstropyUserWarning)
    
    if mode == 'name':
        # First trim the two lists down to only those that don't contain
        # the "ignore_contains" string.
        idx_r = np.flatnonzero(np.char.find(ref_list['name'], ignore_contains) == -1)
        idx_s = np.flatnonzero(np.char.find(star_list['name'], ignore_contains) == -1)

        # Match the star names
        name_matches, ndx_r, ndx_s = np.intersect1d(ref_list['name'][idx_r],
                                                    star_list['name'][idx_s],
                                                    assume_unique=True,
                                                    return_indices=True)
        
        x1m = star_list['x'][idx_s][ndx_s]
        y1m = star_list['y'][idx_s][ndx_s]
        m1m = star_list['m'][idx_s][ndx_s]
        x2m = ref_list['x0'][idx_r][ndx_r]
        y2m = ref_list['y0'][idx_r][ndx_r]
        m2m = ref_list['m0'][idx_r][ndx_r]
        N = len(x1m)

        # # If there are velocities in the reference list, use them.
        # # We assume velocities are in the same units as the positions.
        # # We also assume that all stars in the star_list have a fixed t.
        # x2m, y2m = get_pos_at_time(star_list['t'][0], ref_list[idx_r])
        
    else:
        # Default is miracle match.
        briteN = np.min([50, len(star_list), len(ref_list)])

        # If there are velocities in the reference list, use them.
        # We assume velocities are in the same units as the positions.
        xref, yref = get_pos_at_time(star_list['t'][0], ref_list)
        mref = ref_list['m0']
            

        N, x1m, y1m, m1m, x2m, y2m, m2m = match.miracle_match_briteN(star_list['x'],
                                                                     star_list['y'],
                                                                     star_list['m'],
                                                                     xref,
                                                                     yref,
                                                                     mref,
                                                                     briteN)

        
    err_msg = 'Failed to find more than '+str(n_req_match)
    err_msg += ' (only ' + str(len(x1m)) + ') matches, giving up.'
    assert len(x1m) > n_req_match, err_msg
    if verbose:
        print('initial_guess: {0:d} stars matched between starlist and reference list'.format(N))

    # Calculate position transformation based on matches
    if ('order' in trans_args) and (trans_args['order'] == 0):
        order = 0
    else:
        order = 1
    trans = transforms.PolyTransform.derive_transform(x1m, y1m ,x2m, y2m, order=order, weights=None)

    # Calculate flux transformation based on matches. Should be applied as
    #     m' = m + mag_offset
    # where m is the original magnitude and m' is in the reference frame mag system.
    trans.mag_offset = np.mean(m2m - m1m)

    if verbose:
        print('initial_guess: ', trans.px.parameters, trans.py.parameters)

    warnings.filterwarnings('default', category=AstropyUserWarning)
        
    return trans

def trans_initial_guess_new(ref_list, star_list, trans_args, mode='miracle',
                            ignore_contains='star', verbose=True, n_req_match=2):
    """
    Take two starlists and perform an initial matching and transformation.

    This function will grow with time to handle difference types of initial
    guess transformations (triangle matching, match by name, etc.). For now it
    is just blind triangle matching on the brightest 50 stars. 
    """
    warnings.filterwarnings('ignore', category=AstropyUserWarning)
    
    if mode == 'name':
        # First trim the two lists down to only those that don't contain
        # the "ignore_contains" string.
        idx_r = np.flatnonzero(np.char.find(ref_list['name'], ignore_contains) == -1)
        idx_s = np.flatnonzero(np.char.find(star_list['name'], ignore_contains) == -1)
        
        # Match the star names
        name_matches, ndx_r, ndx_s = np.intersect1d(ref_list['name'][idx_r],
                                                    star_list['name'][idx_s],
                                                    assume_unique=True,
                                                    return_indices=True)
        
        x1m = star_list['x'][idx_s][ndx_s]
        y1m = star_list['y'][idx_s][ndx_s]
        m1m = star_list['m'][idx_s][ndx_s]
        x2m = ref_list['x'][idx_r][ndx_r]
        y2m = ref_list['y'][idx_r][ndx_r]
        m2m = ref_list['m'][idx_r][ndx_r]
        N = len(x1m)

    else:
        # Default is miracle match.
        briteN = np.min([50, len(star_list), len(ref_list)])

        # If there are velocities in the reference list, use them.
        # We assume velocities are in the same units as the positions.
        N, x1m, y1m, m1m, x2m, y2m, m2m = match.miracle_match_briteN(star_list['x'],
                                                                     star_list['y'],
                                                                     star_list['m'],
                                                                     ref_list['x'],
                                                                     ref_list['y'],
                                                                     ref_list['m'],
                                                                     briteN)


        
    err_msg = 'Failed to find more than '+str(n_req_match)
    err_msg += ' (only ' + str(len(x1m)) + ') matches, giving up.'
    assert len(x1m) >= n_req_match, err_msg
    if verbose:
        print('initial_guess: {0:d} stars matched between starlist and reference list'.format(N))

    # Calculate position transformation based on matches
    if ('order' in trans_args) and (trans_args['order'] == 0):
        order = 0
    else:
        order = 1

    trans = transforms.PolyTransform.derive_transform(x1m, y1m, x2m, y2m, order=order, weights=None)

    # Calculate flux transformation based on matches. Should be applied as
    #     m' = m + mag_offset
    # where m is the original magnitude and m' is in the reference frame mag system.
    trans.mag_offset = np.mean(m2m - m1m)

    if verbose:
        print('initial_guess: ', trans.px.parameters, trans.py.parameters)

    warnings.filterwarnings('default', category=AstropyUserWarning)
        
    return trans


def update_old_and_new_names(ref_table, list_index, idx_ref_new):
    # Make new ref_list names for the new stars.
    new_names = []
    new_name_len_max = 0

    for ss in idx_ref_new:
        new_name = '{0:3d}_{1:s}'.format(list_index, ref_table['name_in_list'][ss, list_index])
        new_names.append(new_name)
        new_name_len_max = max(new_name_len_max, len(new_name))

    old_names = ref_table['name']
    old_name_len = [len(old_name) for old_name in old_names]
    old_name_len_max = np.max(old_name_len)

    if new_name_len_max > old_name_len_max:
        all_names = old_names.astype('U{0:d}'.format(new_name_len_max))
    else:
        all_names = old_names
    
    all_names[idx_ref_new] = new_names
    
    return all_names

def copy_and_rename_for_ref(star_list):
    """
    Make a deep copy of the starlist and rename the columns to include
    "0". This only applies to x, y, m and xe, ye, me (if they exist) 
    columns.

    Input
    ----------
    star_list : StarList
        The starlist to copy.
    """
    old_cols = ['x', 'y', 'm']
    new_cols = ['x0', 'y0', 'm0']

    if 'xe' in star_list.colnames:
        old_cols += ['xe']
        new_cols += ['x0e']
    if 'ye' in star_list.colnames:
        old_cols += ['ye']
        new_cols += ['y0e']
    if 'me' in star_list.colnames:
        old_cols += ['me']
        new_cols += ['m0e']
    if 'w' in star_list.colnames:
        old_cols += ['w']
        new_cols += ['w']
        
    ref_list = copy.deepcopy(star_list)

    for ii in range(len(old_cols)):
        ref_list.rename_column(old_cols[ii], new_cols[ii])

    return ref_list

def outlier_rejection_indices(star_list, ref_list, outlier_tol, verbose=True):
    """
    Determine the outliers based on the residual positions between two different
    starlists and some threshold (in sigma). Return the indices of the stars 
    to keep (that shouldn't be rejected as outliers). 

    Note that we assume that the star_list and ref_list are already transformed and
    matched. 

    Parameters
    ----------
    star_list : StarList
        starlist with 'x', 'y'

    ref_list : StarList
        starlist with 'x0', 'y0'

    outlier_tol : float
        Number of sigma inside which we keep stars and outside of which we 
        reject stars as outliers. 

    Optional Parameters
    --------------------
    verbose : boolean

    Returns
    ----------
    keepers : nd.array
        The indicies of the stars to keep. 
    """
    # Optionally propogate the reference positions forward in time.
    xref, yref = get_pos_in_time(star_list['t'][0], ref_list)
    
    # Residuals
    x_resid_on_old_trans = star_list['x'] - xref
    y_resid_on_old_trans = star_list['y'] - yref
    resid_on_old_trans = np.hypot(x_resid_on_old_trans, y_resid_on_old_trans)

    threshold = outlier_tol * resid_on_old_trans.std()
    keepers = np.where(resid_on_old_trans < threshold)[0]

    if verbose:
        msg = '  Outlier Rejection: Keeping {0:d} of {1:d}'
        print(msg.format(len(keepers), len(resid_on_old_trans)))
        
    return keepers

def setup_trans_info(trans_input, trans_args, N_lists, iters):
    """ Setup transformation info into a usable format.

    trans_input : list or None
    trans_args : dict or None
    N_lists : int
    iters : int
    """
    trans_list = [None for ii in range(N_lists)]
    if trans_input != None:
        trans_list = [trans_input[ii] for ii in range(N_lists)]

    # Keep a list of trans_args, one for each starlist. If only
    # a single is passed in, replicate for all star lists, all loop iterations.
    if type(trans_args) == dict:
        tmp = trans_args
        trans_args = [tmp for ii in range(iters)]
        
    return trans_list, trans_args

def apply_mag_lim(star_list, mag_lim):
    """ Apply a magnitude limit to the list. If no magnitude limit is 
    specified, then return a copy of the list.  This works on a 
    reference list (with 'm0') or a star_list ('m') with 'm0' taking
    priority.

    mag_lim : 2 element array
        Contains the minimum and maximum magnitude cut to apply. If none,
        no magnitude cut is applied.

    """
    star_list_T = copy.deepcopy(star_list)

    if (mag_lim is not None):
        # Support 'm0' (primary) or 'm' column name.
        if 'm0' in star_list_T.colnames:
            mcol = 'm0'
        else:
            mcol = 'm'

        conditions = {}
    
        cond_key = '{0:s}_min'.format(mcol)
        conditions[cond_key] = mag_lim[0]

        cond_key = '{0:s}_max'.format(mcol)
        conditions[cond_key] = mag_lim[1]

        star_list_T.restrict_by_value(**conditions)

    return star_list_T
    
    
def get_weighting_scheme(weights, ref_list, star_list):
    if 'xe' in ref_list.colnames:
        var_xref = ref_list['xe']**2
        var_yref = ref_list['ye']**2
    else:
        var_xref = 0.0
        var_yref = 0.0
        
    if 'xe' in star_list.colnames:
        var_xlis = star_list['xe']**2
        var_ylis = star_list['ye']**2
    else:
        var_xlis = 0.0
        var_ylis = 0.0

    if weights != None:
        if weights == 'both,var':
            weight = 1.0 / (var_xref + var_xlis + var_yref + var_ylis)
        if weights == 'both,std':
            weight = 1.0 / np.sqrt(var_xref + var_xlis + var_yref + var_ylis)
        if weights == 'ref,var':
            weight = 1.0 / (var_xref + var_yref)
        if weights == 'ref,std':
            weight = 1.0 / np.sqrt(var_xref + var_yref)
        if weights == 'list,var':
            weight = 1.0 / (var_xlis, var_ylis)
        if weights == 'list,std':
            weight = 1.0 / np.sqrt(var_xlis, var_ylis)
    else:
        weight = None

    # One last check to make sure we had weights at all.
    # Technically, this is mis-use; but lets handle it anyhow.
    if ('xe' not in ref_list.colnames) and ('ye' not in star_list.colnames):
        weight = None

    return weight

def get_pos_at_time(t, starlist):
    """
    Take a starlist, check to see if it has velocity columns.
    If it does, then propogate the positions forward in time 
    to the desired epoch. If no velocities exist, then just 
    use ['x0', 'y0'] or ['x', 'y']

    Inputs
    ----------
    t_array : float
        The time to propogate to. Usually in decimal years; 
        but it should be in the same units
        as the 't0' column in starlist.
    """
    if ('vx' in starlist.colnames) and ('vy' in starlist.colnames):
        dt = t - starlist['t0']
        x = starlist['x0'] + (starlist['vx'] * dt)
        y = starlist['y0'] + (starlist['vy'] * dt)
    else:
        if ('x0' in starlist.colnames) and ('y0' in starlist.colnames):
            x = starlist['x0']
            y = starlist['y0']
        else:
            x = starlist['x']
            y = starlist['y']
        
    return (x, y)
<|MERGE_RESOLUTION|>--- conflicted
+++ resolved
@@ -1065,12 +1065,8 @@
                  mag_trans=True, mag_lim=None, weights=None,
                  trans_input=None, trans_class=transforms.PolyTransform,
                  update_mag_offset=True, update_ref_per_iter=True,
-<<<<<<< HEAD
                  use_vel=False, update_vel=True,
-                 init_guess_mode='miracle',
-=======
                  init_guess_mode='miracle', init_guess_n_req=2,
->>>>>>> ca44d666
                  ref_epoch_mean=True, verbose=True):
     """
     Required Parameters
@@ -1262,13 +1258,8 @@
 
             ### Initial match and transform: 1st order (if we haven't already).
             if trans == None:
-<<<<<<< HEAD
                 trans = trans_initial_guess(ref_list_T, star_list_T, trans_args[0],
-                                            mode=init_guess_mode,
-=======
-                trans = trans_initial_guess(ref_list_T, star_list, trans_args[0],
                                             mode=init_guess_mode, n_req_match=init_guess_n_req,
->>>>>>> ca44d666
                                             verbose=verbose)
 
             mag_offset = trans.mag_offset
