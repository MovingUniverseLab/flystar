--- conflicted
+++ resolved
@@ -518,12 +518,8 @@
         y_new = Ycoeff[0] + Ycoeff[1]*x_orig + Ycoeff[2]*x_orig**2 + Ycoeff[3]*y_orig + \
                 Ycoeff[4]*y_orig**2. + Ycoeff[5]*x_orig*y_orig
           
-<<<<<<< HEAD
         xe_new = np.sqrt( (Xcoeff[1] + 2*Xcoeff[2]*x_orig + Xcoeff[5]*y_orig)**2 * xe_orig**2 + \
                           (Xcoeff[3] + 2*Xcoeff[4]*y_orig + Xcoeff[5]*x_orig)**2 * ye_orig**2 )
-=======
-        xe_new = np.sqrt( (Xcoeff[1] + 2*Xcoeff[3]*x_orig + Xcoeff[5]*ye_orig)**2 * xe_orig**2 )
->>>>>>> f23ec618
           
         ye_new = np.sqrt( (Ycoeff[1] + 2*Ycoeff[2]*x_orig + Ycoeff[5]*y_orig)**2 * xe_orig**2 + \
                           (Ycoeff[3] + 2*Ycoeff[4]*y_orig + Ycoeff[5]*x_orig)**2 * ye_orig**2 )
