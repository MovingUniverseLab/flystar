--- conflicted
+++ resolved
@@ -1239,13 +1239,8 @@
         x_new += Xcoeff[N+1+j] * (y**j)
     for i in range(1, N+1):
         for j in range(1, N+2-i):
-<<<<<<< HEAD
-            sub = 2*N + 2 + j + (2*N+2-i) * (i-1)/2.
-            x_new += Xcoeff[int(sub)] * (x**i) * (y**j)
-=======
             sub = int(2*N + 2 + j + (2*N+2-i) * (i-1)/2.)
             x_new += Xcoeff[sub] * (x**i) * (y**j)
->>>>>>> 28fa74c9
 
     y_new = 0
     for i in range(0, N+2):
@@ -1254,13 +1249,8 @@
         y_new += Ycoeff[N+1+j] * (y**j)
     for i in range(1, N+1):
         for j in range(1, N+2-i):
-<<<<<<< HEAD
-            sub = 2*N + 2 + j + (2*N+2-i) * (i-1)/2.
-            y_new += Ycoeff[int(sub)] * (x**i) * (y**j)
-=======
             sub = int(2*N + 2 + j + (2*N+2-i) * (i-1)/2.)
             y_new += Ycoeff[sub] * (x**i) * (y**j)
->>>>>>> 28fa74c9
 
     # xe_new & ye_new in (x,y,xe,ye)
     xe_new = 0
@@ -1270,24 +1260,14 @@
         temp1 += i * Xcoeff[i] * (x**(i-1))
     for i in range(1, N+1):
         for j in range(1, N+2-i):
-<<<<<<< HEAD
-            sub = 2*N + 2 + j + (2*N+2-i) * (i-1)/2.
-            temp1 += i * Xcoeff[int(sub)] * (x**(i-1)) * (y**j)
-=======
             sub = int(2*N + 2 + j + (2*N+2-i) * (i-1)/2.)
             temp1 += i * Xcoeff[sub] * (x**(i-1)) * (y**j)
->>>>>>> 28fa74c9
     for j in range(1, N+2):
         temp2 += j * Xcoeff[N+1+j] * (y**(j-1))
     for i in range(1, N+1):
         for j in range(N+2-i):
-<<<<<<< HEAD
-            sub = 2*N + 2 + j + (2*N+2-i) * (i-1)/2.
-            temp2 += j * Xcoeff[int(sub)] * (x**i) * (y**(j-1))
-=======
             sub = int(2*N + 2 + j + (2*N+2-i) * (i-1)/2.)
             temp2 += j * Xcoeff[sub] * (x**i) * (y**(j-1))
->>>>>>> 28fa74c9
     xe_new = np.sqrt((temp1*xe)**2 + (temp2*ye)**2)
 
     ye_new = 0
@@ -1297,24 +1277,14 @@
         temp1 += i * Ycoeff[i] * (x**(i-1))
     for i in range(1, N+1):
         for j in range(1, N+2-i):
-<<<<<<< HEAD
-            sub = 2*N + 2 + j + (2*N+2-i) * (i-1)/2.
-            temp1 += i * Ycoeff[int(sub)] * (x**(i-1)) * (y**j)
-=======
             sub = int(2*N + 2 + j + (2*N+2-i) * (i-1)/2.)
             temp1 += i * Ycoeff[sub] * (x**(i-1)) * (y**j)
->>>>>>> 28fa74c9
     for j in range(1, N+2):
         temp2 += j * Ycoeff[N+1+j] * (y**(j-1))
     for i in range(1, N+1):
         for j in range(N+2-i):
-<<<<<<< HEAD
-            sub = 2*N + 2 + j + (2*N+2-i) * (i-1)/2.
-            temp2 += j * Ycoeff[int(sub)] * (x**i) * (y**(j-1))
-=======
             sub = int(2*N + 2 + j + (2*N+2-i) * (i-1)/2.)
             temp2 += j * Ycoeff[sub] * (x**i) * (y**(j-1))
->>>>>>> 28fa74c9
     ye_new = np.sqrt((temp1*xe)**2 + (temp2*ye)**2)
 
     return x_new, y_new, xe_new, ye_new
@@ -1407,11 +1377,7 @@
     for i in range(1, N+1):
         for j in range(1, N+2-i):
             sub = 2*N + 2 + j + (2*N+2-i) * (i-1)/2.
-<<<<<<< HEAD
             temp3 += i * Xcoeff[int(sub)] * (x0**(i-1)) * (y0**j) 
-=======
-            temp3 += i * Xcoeff[sub] * (x0**(i-1)) * (y0**j)
->>>>>>> 28fa74c9
 
     for j in range(1, N+2):
         temp4 += j * Xcoeff[N+1+j] * (y0**(j-1))
@@ -1455,11 +1421,7 @@
     for i in range(1, N+1):
         for j in range(1, N+2-i):
             sub = 2*N + 2 + j + (2*N+2-i) * (i-1)/2.
-<<<<<<< HEAD
             temp3 += i * Ycoeff[int(sub)] * (x0**(i-1)) * (y0**j) 
-=======
-            temp3 += i * Ycoeff[sub] * (x0**(i-1)) * (y0**j)
->>>>>>> 28fa74c9
 
     for j in range(1, N+2):
         temp4 += j * Ycoeff[N+1+j] * (y0**(j-1))
