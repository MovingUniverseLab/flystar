import numpy as np
import copy
import match
import transforms
from astropy.table import Table, Column
import datetime
import copy
import os
import pdb


def initial_align(table1, table2, briteN=100, transformModel=transforms.four_paramNW, order=1):
    """
    Calculates an initial (unweighted) transformation from table1 starlist into
    table2 starlist (i.e., table2 is the reference starlist). Matching is done using
    a blind triangle-matching algorithm of the brightest briteN stars in both starlists.
    Transformation is done using the transformModel in the input parameter.

    Starlists must be astropy tables with standard column headers. All
    positions must be at the same epoch, and +x must be in the same
    direction.

    Standard column headers:
    name: name
    x: x position
    y: y position
    xe: error in x position
    ye: error in y position
    
    vx: proper motion in x direction
    vy proper motion in y direction
    vxe: error in x proper motion
    vye: error in y proper motion

    m: magnitude
    me: magnitude error
    
    t0: linear motion time zero point

    use: specify use in transformation 
    

    Parameters:
    ----------
    -table1: astropy.table 
        contains name,m,x,y,xe,ye,vx,vy,vxe,vye,t0. 

    -table2: astropy.table
        contains name,m,x,y,xe,ye.
        this is the reference template

    -briteN: int
        The number of brightest stars used to match two starlists.    

    -transformModel:  transformation model object (class)
        The transformation model class that will be instantiated to find the
        best-fit transformation parameters between matched table1 and table2.
        eg: transforms.four_paramNW, transforms.PolyTransform

    -order: int
         Order of the transformation. Not relevant for 4 parameter or spline fit


    Output:
    ------
    Transformation object
    
    """
    # Extract necessary information from tables (x, y, m)
    x1 = table1['x']
    y1 = table1['y']
    m1 = table1['m']
    x2 = table2['x']
    y2 = table2['y']
    m2 = table2['m']

    # Run the blind triangle-matching algorithm to find the matches between the starlists
    print 'Attempting match with {0} and {1} stars from starlist1 and starlist2'.format(len(table1), len(table2))
    print 'Begin initial match'

    # number of required matches of the input catalog to the total reference
    req_match = 5

    N, x1m, y1m, m1m, x2m, y2m, m2m = match.miracle_match_briteN(x1, y1, m1, x2, y2, m2, briteN)
    assert len(x1m) > req_match#, 'Failed to find at least '+str(req_match+' matches, giving up'
    print '{0} stars matched between starlist1 and starlist2'.format(N)

    # Calculate transformation based on matches
    t = transformModel(x1m, y1m ,x2m, y2m, order=order, weights=None)

    print 'End initial match \n'
    return t



def transform_and_match(table1, table2, transform, dr_tol=1.0, dm_tol=None):
    """
    apply transformation to starlist1 and 
    match stars to given radius and magnitude tolerance.

    Starlists must be astropy tables with standard columns names as specified
    in initial_align. 

    Parameters:
   -----------
    -table1: astropy.table 
        contains name,m,x,y,xe,ye,vx,vy,vxe,vye,t0. 

    -table2: astropy.table
        contains name,m,x,y,xe,ye.
        this is the reference template

    -dr_tol: float (default=1.0)
        The search radius for the matching algorithm, in the same units as the
        starlist file positions.

    -transform: transformation object


    Output:
    -------
    -idx1: indicies of matched stars from table1
    -idx2: indicies of matched stars from tabel2
    """

    # Extract necessary information from tables (x, y, m)
    x1 = table1['x']
    y1 = table1['y']
    m1 = table1['m']
    x2 = table2['x']
    y2 = table2['y']
    m2 = table2['m']


    # Transform x, y coordinates from starlist 1 into starlist 2
    x1t, y1t = transform.evaluate(x1, y1)

    # Match starlist 1 and 2
    idx1, idx2, dm, dr = match.match(x1t, y1t, m1, x2, y2, m2, dr_tol) 

    print '{0} of {1} stars matched'.format(len(idx1), len(x1t))

    return idx1, idx2


def find_transform(table1, table1_trans, table2, transModel=transforms.four_paramNW, order=1, 
                weights=None):
    """
    Given a matched starlist, derive a new transform. This transformation is
    calculated for starlist 1 into starlist 2

    Parameters:
    -----------
    table1: astropy table
        Table which we have calculated the transformation for, trimmed to only
        stars which match with table2. Original coords, not transformed into
        reference frame.

    table1_trans: astropy table
        Table which we calculated the transformation fo, trimmed to only
        stars which match with table2. Contains transformed coords. Only
        used when calculating weights.

    table2: astropy table
        Table with the reference starlist. Trimmed to only stars which
        match table1.

    trans: transformation object
        Transformation used to transform table1 coords in transform_and_match
        in order to do the star matching. 

    transModel: transformation class (default: transform.four_paramNW)
        Desired transform to apply to matched stars, e.g. four_paramNW or PolyTransform.
        If PolyTransform is selected, order defines the order of polynomial used

    order: int (default=1)
        Order of polynomial to use in the transformation. Only active if
        PolyTransform is selected

    weights: string (default=None)
        if weights=='both', we use both position error in transformed starlist and 
        reference starlist as uncertanty. And weights is the reciprocal of this uncertanty.
        if weights=='starlist', we only use postion error in transformed starlist.
        if weights=='reference', we only use position error in reference starlist.
        if weights==None, we don't use weights.

    Output:
    ------
    -transformation object
    -number of stars used in transform
    """
    # First, check that desired transform is supported
    if ( (transModel != transforms.four_paramNW) & (transModel != transforms.PolyTransform) ):
        print '{0} not supported yet!'.format(transModel)
        return
    
    # Extract *untransformed* coordinates from starlist 1 
    # and the matching coordinates from starlist 2
    x1 = table1['x']
    y1 = table1['y']
    x2 = table2['x']
    y2 = table2['y']

    # calculate weights from *transformed* coords. This is where we use the
    # transformation object
    x1e = table1_trans['xe']
    y1e = table1_trans['ye']

    x2e = table2['xe']
    y2e = table2['ye']

    # Calculate weights as to user specification
    if weights=='both':
        weight = 1/np.sqrt( x1e**2 + y1e**2 + x2e**2 + y2e**2)
    elif weights=='starlist':
        weight = 1/np.sqrt( x1e**2 + y1e**2 )
    elif weights=='reference':
        weight = 1/np.sqrt( x2e**2 +  y2e**2)
    else:
        weight = None

    # Calculate transform based on the matched stars    
    t = transModel(x1, y1, x2, y2, order=order, weights=weight)

    N_trans = len(x1)
    print '{0} stars used in transform\n'.format(N_trans)

    # Ret3urn transformation object and number of stars used in transform
    return t, N_trans


def write_transform(transform, starlist, reference, N_trans, deltaMag=0, restrict=False, weights=None,
                    outFile='outTrans.txt'):
    """
    Given a transformation object, write out the coefficients in a java align
    readable format. Outfile name is specified by user.

    Coefficients are output in file in the following way:
    x' = a0 + a1*x + a2*y + a3*x**2. + a4*x*y  + a5*y**2. + ...
    y' = b0 + b1*x + b2*y + b3*x**2. + b4*x*y  + b5*y**2. + ...

    Parameters:
    ----------
    transform: transformation object
        Transformation object we want to feed into java align

    starlist: string
        File name of starlist; this is the starlist the transformation should
        be applied to. For output purposes only

    reference: string
        File name of reference; this is what the starlist is transformed to.
        For output purposes only

    N_trans: int
        Number of stars used in the transformation

    deltaMag: float (default = 0)
        Average magnitude difference between reference and starlist
        (reference - starlist)

    restrict: boolean (default=False)
        Set to True if transformation restricted to stars with use > 2. Purely
        for output purposes

    weights: string (default=None)
        if weights=='both', we use both position error and velocity error in transformed
        starlist and reference starlist as uncertanties. And weights is the reciprocal 
            of this uncertanty.
        if weights=='starlist', we only use postion error and velocity error in transformed
        starlist as uncertainty.
        if weights=='reference', we only use position error in reference starlist as uncertainty
        if weights==None, we don't use weights.

    outFile: string (default: 'outTrans.txt')
        Name of output text file
         
    Output:
    ------
    txt file with the file name outFile
    """
    # Extract info about transformation
    trans_name = transform.__class__.__name__
    trans_order = transform.order
      
    # Extract X, Y coefficients from transform
    if trans_name == 'four_paramNW':
        Xcoeff = transform.px
        Ycoeff = transform.py
    elif trans_name == 'PolyTransform':
        Xcoeff = transform.px.parameters
        Ycoeff = transform.py.parameters
    else:
        print '{0} not yet supported!'.format(transType)
        return
        
    # Write output
    _out = open(outFile, 'w')
    
    # Write the header. DO NOT CHANGE, HARDCODED IN JAVA ALIGN
    _out.write('## Date: {0}\n'.format(datetime.date.today()) )
    _out.write('## File: {0}, Reference: {1}\n'.format(starlist, reference) )
    _out.write('## Directory: {0}\n'.format(os.getcwd()) )
    _out.write('## Transform Class: {0}\n'.format(transform.__class__.__name__))
    _out.write('## Order: {0}\n'.format(transform.order))
    _out.write('## Restrict: {0}\n'.format(restrict))
    _out.write('## Weights: {0}\n'.format(weights))
    _out.write('## N_coeff: {0}\n'.format(len(Xcoeff)))
    _out.write('## N_trans: {0}\n'.format(N_trans))
    _out.write('## Delta Mag: {0}\n'.format(deltaMag))
    _out.write('{0:16s} {1:16s}\n'.format('# Xcoeff', 'Ycoeff'))
    
    # Write the coefficients such that the orders are together as defined in
    # documentation. This is a pain because PolyTransform output is weird.
    # (see astropy Polynomial2D documentation)
    if (trans_name == 'four_paramNW'):
        for i in range(len(Xcoeff)):
            _out.write('{0:16.6e}  {1:16.6e}\n'.format(Xcoeff[i], Ycoeff[i]) )
    elif (trans_name == 'PolyTransform'):
        # CODE TO GET INDICIES 
        N = trans_order - 1 
        idx_list = list()
        
        # when trans_order=1, N=0
        idx_list.append(0)
        idx_list.append(1)
        idx_list.append(N+2)
        
        if trans_order >= 2:
            for k in range(2, N+2):
                idx_list.append(k)
                for j in range(1, k):
                    i = k-j
                    idx_list.append(int(2*N +2 +j + (2*N+2-i)*(i-1)/2.))
                idx_list.append(N+1+k)

        #_out.write('{0:16.6e}  {1:16.6e}\n'.format(Xcoeff[0], Ycoeff[0]) )
        #_out.write('{0:16.6e}  {1:16.6e}\n'.format(Xcoeff[1], Ycoeff[1]) )
        #_out.write('{0:16.6e}  {1:16.6e}\n'.format(Xcoeff[3], Ycoeff[3]) )
        #_out.write('{0:16.6e}  {1:16.6e}\n'.format(Xcoeff[2], Ycoeff[2]) )
        #_out.write('{0:16.6e}  {1:16.6e}\n'.format(Xcoeff[5], Ycoeff[5]) )
        #_out.write('{0:16.6e}  {1:16.6e}'.format(Xcoeff[4], Ycoeff[4]) )

        for i in idx_list:
            _out.write('{0:16.6e}  {1:16.6e}\n'.format(Xcoeff[i], Ycoeff[i]) )


    _out.close()
    
    return


def transform_from_file(starlist, transFile):
    """
    Apply transformation from transFile to starlist. Returns astropy table with
    added columns with the transformed coordinates. NOTE: Transforms
    positions/position errors, plus velocities and velocity errors if they
    are present in starlist.
    
    Parameters:
    ----------
    starlist: astropy table
         Starlist we want to apply the transformation too. Must already
         have standard column headers

    transFile: ascii file
        File with the transformation coefficients. Assumed to be output of
        write_transform, with coefficients specified as code documents

    Output:
    ------
    Copy of starlist astropy table with transformed coordinates.  
    """
    # Make a copy of starlist. This is what we will eventually modify with
    # the transformed coordinates
    starlist_f = copy.deepcopy(starlist)
    
    # Check to see if velocities are present in starlist. If so, we will
    # need to transform these as well as positions
    vel = False
    keys = starlist.keys()
    if 'vx' in keys:
        vel = True 
    
    # Extract needed information from starlist
    x_orig = starlist['x']
    y_orig = starlist['y']
    xe_orig = starlist['xe']
    ye_orig = starlist['ye']

    if vel:
        x0_orig = starlist['x0']
        y0_orig = starlist['y0']
        x0e_orig = starlist['x0e']
        y0e_orig = starlist['y0e']
        
        vx_orig = starlist['vx']
        vy_orig = starlist['vy']
        vxe_orig = starlist['vxe']
        vye_orig = starlist['vye']
    
    # Read transFile       
    trans = Table.read(transFile, format='ascii.commented_header', header_start=-1)
    Xcoeff = trans['Xcoeff']
    Ycoeff = trans['Ycoeff']

    #-----------------------------------------------#
    # General equation for applying the transform
    #-----------------------------------------------#
    #"""
    # First determine the order based on the number of terms
    # Comes from Nterms = (N+1)*(N+2) / 2.
    order = (np.sqrt(1 + 8*len(Xcoeff)) - 3) / 2.

    if order%1 != 0:
        print 'Incorrect number of coefficients for polynomial'
        print 'Stopping'
        return
    order = int(order)

    # Position transformation
    x_new, y_new = transform_pos_from_file(Xcoeff, Ycoeff, order, x_orig,
                                           y_orig)
    
    x0_new, y0_new = transform_pos_from_file(Xcoeff, Ycoeff, order, x0_orig,
                                             y0_orig)

    # Position error transformation
    xe_new, ye_new = transform_poserr_from_file(Xcoeff, Ycoeff, order, xe_orig,
                                                ye_orig, x_orig, y_orig)

    x0e_new, y0e_new = transform_poserr_from_file(Xcoeff, Ycoeff, order, x0e_orig,
                                                y0e_orig, x0_orig, y0_orig)

    if vel:
        # Velocity transformation
        vx_new, vy_new = transform_vel_from_file(Xcoeff, Ycoeff, order, vx_orig,
                                                 vy_orig, x_orig, y_orig)
            
        # Velocity error transformation
        vxe_new, vye_new = transform_velerr_from_file(Xcoeff, Ycoeff, order,
                                                      vxe_orig, vye_orig,
                                                      vx_orig, vy_orig,
                                                      xe_orig, ye_orig,
                                                      x_orig, y_orig)

    #----------------------------------------#
    # Hard coded example: old but functional
    #----------------------------------------#
    """
    # How the transformation is applied depends on the type of transform.
    # This can be determined by the length of Xcoeff, Ycoeff
    if len(Xcoeff) == 3:
        x_new = Xcoeff[0] + Xcoeff[1] * x_orig + Xcoeff[2] * y_orig
        y_new = Ycoeff[0] + Ycoeff[1] * x_orig + Ycoeff[2] * y_orig
        xe_new = np.sqrt( (Xcoeff[1] * xe_orig)**2 + (Xcoeff[2] * ye_orig)**2 )
        ye_new = np.sqrt( (Ycoeff[1] * xe_orig)**2 + (Ycoeff[2] * ye_orig)**2 )

        if vel:
            vx_new = Xcoeff[1] * vx_orig + Xcoeff[2] * vy_orig
            vy_new = Ycoeff[1] * vx_orig + Ycoeff[2] * vy_orig
            vxe_new = np.sqrt( (Xcoeff[1] * vxe_orig)**2 + (Xcoeff[2] * vye_orig)**2 )
            vye_new = np.sqrt( (Ycoeff[1] * vxe_orig)**2 + (Ycoeff[2] * vye_orig)**2 )

    elif len(Xcoeff) == 6:
        x_new = Xcoeff[0] + Xcoeff[1]*x_orig + Xcoeff[3]*x_orig**2 + Xcoeff[2]*y_orig + \
                Xcoeff[5]*y_orig**2. + Xcoeff[4]*x_orig*y_orig
          
        y_new = Ycoeff[0] + Ycoeff[1]*x_orig + Ycoeff[3]*x_orig**2 + Ycoeff[2]*y_orig + \
                Ycoeff[5]*y_orig**2. + Ycoeff[4]*x_orig*y_orig
          
        xe_new = np.sqrt( (Xcoeff[1] + 2*Xcoeff[3]*x_orig + Xcoeff[4]*y_orig)**2 * xe_orig**2 + \
                          (Xcoeff[2] + 2*Xcoeff[5]*y_orig + Xcoeff[4]*x_orig)**2 * ye_orig**2 )
          
        ye_new = np.sqrt( (Ycoeff[1] + 2*Ycoeff[3]*x_orig + Ycoeff[4]*y_orig)**2 * xe_orig**2 + \
                          (Ycoeff[2] + 2*Ycoeff[5]*y_orig + Ycoeff[4]*x_orig)**2 * ye_orig**2 )

        if vel:
            vx_new = Xcoeff[1]*vx_orig + 2*Xcoeff[3]*x_orig*vx_orig + Xcoeff[2]*vy_orig + \
                    2.*Xcoeff[5]*y_orig*vy_orig + Xcoeff[4]*(x_orig*vy_orig + vx_orig*y_orig)
          
            vy_new = Ycoeff[1]*vx_orig + 2*Ycoeff[3]*x_orig*vx_orig + Ycoeff[2]*vy_orig + \
                    2.*Ycoeff[5]*y_orig*vy_orig + Ycoeff[4]*(x_orig*vy_orig + vx_orig*y_orig)
          
            vxe_new = np.sqrt( (Xcoeff[1] + 2*Xcoeff[3]*x_orig + Xcoeff[4]*y_orig)**2 * vxe_orig**2 + \
                               (Xcoeff[2] + 2*Xcoeff[5]*y_orig + Xcoeff[4]*x_orig)**2 * vye_orig**2 + \
                               (2*Xcoeff[3]*vx_orig + Xcoeff[4]*vy_orig)**2 * xe_orig**2 + \
                               (2*Xcoeff[5]*vy_orig + Xcoeff[4]*vx_orig)**2 * ye_orig**2 )
                                
            vye_new = np.sqrt( (Ycoeff[1] + 2*Ycoeff[3]*x_orig + Ycoeff[4]*y_orig)**2 * vxe_orig**2 + \
                               (Ycoeff[2] + 2*Ycoeff[5]*y_orig + Ycoeff[4]*x_orig)**2 * vye_orig**2 + \
                               (2*Ycoeff[3]*vx_orig + Ycoeff[4]*vy_orig)**2 * xe_orig**2 + \
                               (2*Ycoeff[5]*vy_orig + Ycoeff[4]*vx_orig)**2 * ye_orig**2 )
    """
    #Update transformed coords to copy of astropy table
    starlist_f['x'] = x_new
    starlist_f['y'] = y_new
    starlist_f['xe'] = xe_new
    starlist_f['ye'] = ye_new
    
    if vel:
        starlist_f['x0'] = x0_new
        starlist_f['y0'] = y0_new
        starlist_f['x0e'] = x0e_new
        starlist_f['y0e'] = y0e_new
        starlist_f['vx'] = vx_new
        starlist_f['vy'] = vy_new
        starlist_f['vxe'] = vxe_new
        starlist_f['vye'] = vye_new

    return starlist_f


def transform_from_object(starlist, transform):
    """
    Apply transformation to starlist. Returns astropy table with
    transformed positions/position errors, velocities and velocity errors 
    if they are present in starlits
    
    Parameters:
    ----------
    starlist: astropy table
         Starlist we want to apply the transformation too. Must already
         have standard column headers
         x0, y0, x0e, y0e, vx, vy, vxe, vye, x, y, xe, ye

    transform: transformation object

    Output:
    ------
    Copy of starlist astropy table with transformed x0, y0, x0e, y0e,
    vx, vy, vxe, vye, x, y, xe, ye

    """
    # Make a copy of starlist. This is what we will eventually modify with
    # the transformed coordinates
    starlist_f = copy.deepcopy(starlist)

    # Check to see if velocities are present in starlist. If so, we will
    # need to transform these as well as positions
    vel = False
    keys = starlist.keys()
    if 'vx' in keys:
        vel = True 
    
    # Extract needed information from starlist
    x = starlist_f['x']
    y = starlist_f['y']
    xe = starlist_f['xe']
    ye = starlist_f['ye']

    if vel:
        x0 = starlist_f['x0']
        y0 = starlist_f['y0']
        x0e = starlist_f['x0e']
        y0e = starlist_f['y0e']
        vx = starlist_f['vx']
        vy = starlist_f['vy']
        vxe = starlist_f['vxe']
        vye = starlist_f['vye']
    
    # calculate the transformed position and velocity

    # (x_new, y_new, xe_new, ye_new) in (x,y)
    x_new, y_new, xe_new, ye_new = position_transfer_object(x, y, xe, ye, transform)

    
    if vel:
        # (x0_new,  y0_new, x0e_new, y0e_new) in (x0, y0, x0e, y0e)
        x0_new, y0_new, x0e_new, y0e_new = position_transfer_object(x0, y0, x0e, y0e, transform)
        # (vx_new, vy_new, vxe_new, vye_new) in (x0, y0, x0e, y0e, vx, vy, vxe, vye)
        vx_new, vy_new, vxe_new, vye_new = velocity_transfer_object(x0, y0, x0e, y0e, vx, vy, vxe, vye, transform)

    # update transformed coords to copy of astropy table
    starlist_f['x'] = x_new
    starlist_f['y'] = y_new
    starlist_f['xe'] = xe_new
    starlist_f['ye'] = ye_new
    
    if vel:
        starlist_f['x0'] = x0_new
        starlist_f['y0'] = y0_new
        starlist_f['x0e'] = x0e_new
        starlist_f['y0e'] = y0e_new
        starlist_f['vx'] = vx_new
        starlist_f['vy'] = vy_new
        starlist_f['vxe'] = vxe_new
        starlist_f['vye'] = vye_new
        
    return starlist_f





def position_transfer_object(x, y, xe, ye, transform):
    """
    given the orginal position and position error, calculat the transformed
    position and position error based on transformation from
    astropy.modling.models.polynomial2D.
    Input:
        - x, y: original position
        - xe, ye: original position error
        - transform: transformation object from astropy.modeling.models.polynomial2D
        
    Outpus:
        - x_new, y_new: transformed position
        - xe_new, ye_new: transformed position error
    """

    # Read transformation: Extract X, Y coefficients from transform
    if transform.__class__.__name__ == 'four_paramNW':
        Xcoeff = transform.px
        Ycoeff = transform.py
        order = 1
    elif transform.__class__.__name__ == 'PolyTransform':
        Xcoeff = transform.px.parameters
        Ycoeff = transform.py.parameters
        order = transform.order
        
    # How the transformation is applied depends on the type of transform.
    # This can be determined by the length of Xcoeff, Ycoeff
    N = order - 1

    x_new = 0
    for i in range(0, N+2):
        x_new += Xcoeff[i] * (x**i)
    for j in range(1, N+2):
        x_new += Xcoeff[N+1+j] * (y**j)
    for i in range(1, N+1):
        for j in range(1, N+2-i):
            sub = 2*N + 2 + j + (2*N+2-i) * (i-1)/2.
            x_new += Xcoeff[sub] * (x**i) * (y**j)

    y_new = 0
    for i in range(0, N+2):
        y_new += Ycoeff[i] * (x**i)
    for j in range(1, N+2):
        y_new += Ycoeff[N+1+j] * (y**j)
    for i in range(1, N+1):
        for j in range(1, N+2-i):
            sub = 2*N + 2 + j + (2*N+2-i) * (i-1)/2.
            y_new += Ycoeff[sub] * (x**i) * (y**j)

    # xe_new & ye_new in (x,y,xe,ye)
    xe_new = 0
    temp1 = 0
    temp2 = 0
    for i in range(1, N+2):
        temp1 += i * Xcoeff[i] * (x**(i-1))
    for i in range(1, N+1):
        for j in range(1, N+2-i):
            sub = 2*N + 2 + j + (2*N+2-i) * (i-1)/2.
            temp1 += i * Xcoeff[sub] * (x**(i-1)) * (y**j)
    for j in range(1, N+2):
        temp2 += j * Xcoeff[N+1+j] * (y**(j-1))
    for i in range(1, N+1):
        for j in range(N+2-i):
            sub = 2*N + 2 + j + (2*N+2-i) * (i-1)/2.
            temp2 += j * Xcoeff[sub] * (x**i) * (y**(j-1))
    xe_new = np.sqrt((temp1*xe)**2 + (temp2*ye)**2)

    ye_new = 0
    temp1 = 0
    temp2 = 0
    for i in range(1, N+2):
        temp1 += i * Ycoeff[i] * (x**(i-1))
    for i in range(1, N+1):
        for j in range(1, N+2-i):
            sub = 2*N + 2 + j + (2*N+2-i) * (i-1)/2.
            temp1 += i * Ycoeff[sub] * (x**(i-1)) * (y**j)
    for j in range(1, N+2):
        temp2 += j * Ycoeff[N+1+j] * (y**(j-1))
    for i in range(1, N+1):
        for j in range(N+2-i):
            sub = 2*N + 2 + j + (2*N+2-i) * (i-1)/2.
            temp2 += j * Ycoeff[sub] * (x**i) * (y**(j-1))
    ye_new = np.sqrt((temp1*xe)**2 + (temp2*ye)**2)

    return x_new, y_new, xe_new, ye_new


def velocity_transfer_object(x0, y0, x0e, y0e, vx, vy, vxe, vye, transform):
    """
    given the orginal position & position error & velocity & veolicty error, 
    calculat the transformed velocity and velocity error based on transformation 
    from astropy.modling.models.polynomial2D.
    Input:
        - x0, y0, x0e, y0e: original position and position error
        - vx, vy, vxe, vye: original velocity and velocity error
        - transform: transformation object from astropy.modeling.models.polynomial2D
        
    Outpus:
        - vx_new, vy_new, vxe_new, vye_new: transformed velocity and velocity error
    """
 
    # Read transformation: Extract X, Y coefficients from transform
    if transform.__class__.__name__ == 'four_paramNW':
        Xcoeff = transform.px
        Ycoeff = transform.py
        order = 1
    elif transform.__class__.__name__ == 'PolyTransform':
        Xcoeff = transform.px.parameters
        Ycoeff = transform.py.parameters
        order = transform.order
        
    # How the transformation is applied depends on the type of transform.
    # This can be determined by the length of Xcoeff, Ycoeff
    N = order - 1

    # vx_new & vy_new 
    vx_new = 0
    for i in range(1, N+2):
        vx_new += i * Xcoeff[i] * (x0**(i-1)) * vx
    for j in range(1, N+2):
        vx_new += j * Xcoeff[N+1+j] * (y0**(j-1)) * vy
    for i in range(1, N+1):
        for j in range(1, N+2-i):
            sub = 2*N + 2 + j + (2*N+2-i) * (i-1)/2.
            vx_new += i * Xcoeff[sub] * (x0**(i-1)) * (y0**j) * vx
            vx_new += j * Xcoeff[sub] * (x0**i) * (y0**(j-1)) * vy

    vy_new = 0
    for i in range(1, N+2):
        vy_new += i * Ycoeff[i] * (x0**(i-1)) * vx
    for j in range(1, N+2):
        vy_new += j * Ycoeff[N+1+j] * (y0**(j-1)) * vy
    for i in range(1, N+1):
        for j in range(1, N+2-i):
            sub = 2*N + 2 + j + (2*N+2-i) * (i-1)/2.
            vy_new += i * Ycoeff[sub] * (x0**(i-1)) * (y0**j) * vx
            vy_new += j * Ycoeff[sub] * (x0**i) * (y0**(j-1)) * vy

    # vxe_new & vye_new
    vxe_new = 0
    temp1 = 0
    temp2 = 0
    temp3 = 0
    temp4 = 0
    for i in range(2, N+2):
        temp1 += i * (i-1) * Xcoeff[i] * (x0**(i-2)) * vx
    for i in range(2, N+1):
        for j in range(1, N+2-i):
            sub = 2*N + 2 + j + (2*N+2-i) * (i-1)/2.
            temp1 += i * (i-1) * Xcoeff[sub] * (x0**(i-2)) * (y0**j) * vx
    for i in range(1,N+1):
        for j in range(1, N+2-i):
            sub = 2*N + 2 + j + (2*N+2-i) * (i-1)/2.
            temp1 += i * j * Xcoeff[sub] * (x0**(i-1)) * (y0**(j-1)) * vy

    for j in range(2, N+2):
        temp2 += j * (j-1) * Xcoeff[N+1+j] * (y0**(j-2)) * vy
    for i in range(1, N+1):
        for j in range(1, N+2-i):
            sub = 2*N + 2 + j + (2*N+2-i) * (i-1)/2.
            temp2 += i * j * Xcoeff[sub] * (x0**(i-1)) * (y0**(j-1)) * vx
    for i in range(1, N+1):
        for j in range(2, N+2-i):
            sub = 2*N + 2 + j + (2*N+2-i) * (i-1)/2.
            temp2 += j * (j-1) * Xcoeff[sub] * (x0**i) * (y0**(j-2)) * vy

    for i in range(1, N+2):
        temp3 += i * Xcoeff[i] * (x0**(i-1))
    for i in range(1, N+1):
        for j in range(1, N+2-i):
            sub = 2*N + 2 + j + (2*N+2-i) * (i-1)/2.
            temp3 += i * Xcoeff[sub] * (x0**(i-1)) * (y0**j) 

    for j in range(1, N+2):
        temp4 += j * Xcoeff[N+1+j] * (y0**(j-1))
    for i in range(1, N+1):
        for j in range(1, N+2-i):
            sub = 2*N + 2 + j + (2*N+2-i) * (i-1)/2.
            temp4 += j * Xcoeff[sub] * (x0**i) * (y0**(j-1))

    vxe_new = np.sqrt((temp1*x0e)**2 + (temp2*y0e)**2 + (temp3*vxe)**2 + (temp4*vye)**2)


    vye_new = 0
    temp1 = 0
    temp2 = 0
    temp3 = 0
    temp4 = 0
    for i in range(2, N+2):
        temp1 += i * (i-1) * Ycoeff[i] * (x0**(i-2)) * vx
    for i in range(2, N+1):
        for j in range(1, N+2-i):
            sub = 2*N + 2 + j + (2*N+2-i) * (i-1)/2.
            temp1 += i * (i-1) * Ycoeff[sub] * (x0**(i-2)) * (y0**j) * vx
    for i in range(1,N+1):
        for j in range(1, N+2-i):
            sub = 2*N + 2 + j + (2*N+2-i) * (i-1)/2.
            temp1 += j * i * Ycoeff[sub] * (x0**(i-1)) * (y0**(j-1)) * vy

    for j in range(2, N+2):
        temp2 += j * (j-1) * Ycoeff[N+1+j] * (y0**(j-2)) * vy
    for i in range(1, N+1):
        for j in range(2, N+2-i):
            sub = 2*N + 2 + j + (2*N+2-i) * (i-1)/2.
            temp2 += j * (j-1) * Ycoeff[sub] * (x0**i) * (y0**(j-2)) * vy
    for i in range(1, N+1):
        for j in range(1, N+2-i):
            sub = 2*N + 2 + j + (2*N+2-i) * (i-1)/2.
            temp2 += i * j * Ycoeff[sub] * (x0**(i-1)) * (y0**(j-1)) * vx

<<<<<<< HEAD
    for i in range(1, N+2):
        temp3 += i * Ycoeff[i] * (x0**(i-1))
    for i in range(1, N+1):
        for j in range(1, N+2-i):
            sub = 2*N + 2 + j + (2*N+2-i) * (i-1)/2.
            temp3 += i * Ycoeff[sub] * (x0**(i-1)) * (y0**j) 

    for j in range(1, N+2):
        temp4 += j * Ycoeff[N+1+j] * (y0**(j-1))
    for i in range(1, N+1):
        for j in range(1, N+2-i):
            sub = 2*N + 2 + j + (2*N+2-i) * (i-1)/2.
            temp4 += j * Ycoeff[sub] * (x0**i) * (y0**(j-1))

    vye_new = np.sqrt((temp1*x0e)**2 + (temp2*y0e)**2 + (temp3*vxe)**2 + (temp4*vye)**2)

    return vx_new, vy_new, vxe_new, vye_new
=======
def transform_pos_from_file(Xcoeff, Ycoeff, order, x_orig, y_orig):
    """
    Given the read-in coefficients from transform_from_file, apply the
    transformation to the observed positions. This is generalized to
    work with any order transform.

    Parameters:
    ----------
    Xcoeff: Array
        Array with the coefficients of the X pos transformation

    Ycoeff: Array
        Array with the coefficients of the Y pos transformation

    order: int
        Order of transformation

    x_orig: array
        Array with the original X positions

    y_orig: array
        Array with the original Y positions

    Output:
    ------
    x_new: array
       Transformed X positions

    y_new: array
        Transformed Y positions 

    """
    idx = 0 # coeff index
    x_new = 0.0
    y_new = 0.0
    for i in range(order+1):
        for j in range(i+1):
            x_new += Xcoeff[idx] * x_orig**(i-j) * y_orig**j
            y_new += Ycoeff[idx] * x_orig**(i-j) * y_orig**j

            idx += 1

    return x_new, y_new

def transform_poserr_from_file(Xcoeff, Ycoeff, order, xe_orig, ye_orig, x_orig, y_orig):
    """
    Given the read-in coefficients from transform_from_file, apply the
    transformation to the observed position errors. This is generalized to
    work with any order transform.

    Parameters:
    ----------
    Xcoeff: Array
        Array with the coefficients of the X pos transformation

    Ycoeff: Array
        Array with the coefficients of the Y pos transformation

    order: int
        Order of transformation

    xe_orig: array
        Array with the original X position errs

    ye_orig: array
        Array with the original Y position errs
        
    x_orig: array
        Array with the original X positions

    y_orig: array
        Array with the original Y positions

    Output:
    ------
    xe_new: array
       Transformed X position errs

    ye_new: array
        Transformed Y position errs
    """
    idx = 0 # coeff index
    xe_new_sq = 0.0
    ye_new_sq = 0.0
    # First loop: dx'/dx
    for i in range(order+1):
        for j in range(i+1):
            xe_new_sq += (Xcoeff[idx] * (i - j) * x_orig**(i-j-1) * y_orig**j)**2. * xe_orig**2.
            ye_new_sq += (Ycoeff[idx] * (i - j) * x_orig**(i-j-1) * y_orig**j)**2. * xe_orig**2.

            idx += 1
                
    # Second loop: dy'/dy
    idx = 0 # coeff index
    for i in range(order+1):
        for j in range(i+1):
            xe_new_sq += (Xcoeff[idx] * (j) * x_orig**(i-j) * y_orig**(j-1))**2. * ye_orig**2.
            ye_new_sq += (Ycoeff[idx] * (j) * x_orig**(i-j) * y_orig**(j-1))**2. * ye_orig**2.    

            idx += 1
    # Take square root for xe/ye_new
    xe_new = np.sqrt(xe_new_sq)
    ye_new = np.sqrt(ye_new_sq)

    return xe_new, ye_new

def transform_vel_from_file(Xcoeff, Ycoeff, order, vx_orig, vy_orig, x_orig, y_orig):
    """
    Given the read-in coefficients from transform_from_file, apply the
    transformation to the observed proper motions. This is generalized to
    work with any order transform.

    Parameters:
    ----------
    Xcoeff: Array
        Array with the coefficients of the X pos transformation

    Ycoeff: Array
        Array with the coefficients of the Y pos transformation

    order: int
        Order of transformation

    vx_orig: array
        Array with the original X proper motions

    vy_orig: array
        Array with the original Y proper motions
        
    x_orig: array
        Array with the original X positions

    y_orig: array
        Array with the original Y positions

    Output:
    ------
    vx_new: array
       Transformed X proper motions

    vy_new: array
        Transformed Y proper motions
    """
    idx = 0 # coeff index
    vx_new = 0.0
    vy_new = 0.0
    # First loop: dx'/dx
    for i in range(order+1):
        for j in range(i+1):
            vx_new += Xcoeff[idx] * (i - j) * x_orig**(i-j-1) * y_orig**j * vx_orig
            vy_new += Ycoeff[idx] * (i - j) * x_orig**(i-j-1) * y_orig**j * vx_orig
            
            idx += 1
    # Second loop: dy'/dy
    idx = 0 # coeff index
    for i in range(order+1):
        for j in range(i+1):
            vx_new += Xcoeff[idx] * (j) * x_orig**(i-j) * y_orig**(j-1) * vy_orig
            vy_new += Ycoeff[idx] * (j) * x_orig**(i-j) * y_orig**(j-1) * vy_orig         

            idx += 1

    return vx_new, vy_new

def transform_velerr_from_file(Xcoeff, Ycoeff, order, vxe_orig, vye_orig, vx_orig,
                                vy_orig, xe_orig, ye_orig, x_orig, y_orig):
    """
    Given the read-in coefficients from transform_from_file, apply the
    transformation to the observed proper motion errors. This is generalized to
    work with any order transform.

    Parameters:
    ----------
    Xcoeff: Array
        Array with the coefficients of the X pos transformation

    Ycoeff: Array
        Array with the coefficients of the Y pos transformation

    order: int
        Order of transformation

    vxe_orig: array
        Array with the original X proper motion errs

    vye_orig: array
        Array with the original Y proper motion errs
        
    vx_orig: array
        Array with the original X proper motions

    vy_orig: array
        Array with the original Y proper motions

    xe_orig: array
        Array with the original X position errs

    ye_orig: array
        Array with the original Y position errs
        
    x_orig: array
        Array with the original X positions

    y_orig: array
        Array with the original Y positions

    Output:
    ------
    vxe_new: array
       Transformed X proper motion errs

    vye_new: array
        Transformed Y proper motion errs
    """
    idx = 0
    vxe_new_sq = 0.0
    vye_new_sq = 0.0
    # First loop: dvx' / dx
    for i in range(order+1):
        for j in range(i+1):
            vxe_new_sq += (Xcoeff[idx] * (i-j) * (i-j-1) * x_orig**(i-j-2) * y_orig**j * vx_orig)**2. * xe_orig**2. + \
                  (Xcoeff[idx] * (j) * (i-j) * x_orig**(i-j-1) * y_orig**(j-1) * vy_orig)**2. * xe_orig**2.
            vye_new_sq += (Ycoeff[idx] * (i-j) * (i-j-1) * x_orig**(i-j-2) * y_orig**j * vx_orig)**2. * xe_orig**2. + \
                  (Xcoeff[idx] * (j) * (i-j) * x_orig**(i-j-1) * y_orig**(j-1) * vy_orig)**2. * xe_orig**2.                  

            idx += 1

    # Second loop: dvx' / dy
    idx = 0
    for i in range(order+1):
        for j in range(i+1):
            vxe_new_sq += (Xcoeff[idx] * (i-j) * (j) * x_orig**(i-j-1) * y_orig**(j-1) * vx_orig)**2. * ye_orig**2. + \
                  (Xcoeff[idx] * (j) * (j-1) * x_orig**(i-j-1) * y_orig**(j-2) * vy_orig)**2. * ye_orig**2.
            vye_new_sq += (Ycoeff[idx] * (i-j) * (j) * x_orig**(i-j-1) * y_orig**(j-1) * vx_orig)**2. * ye_orig**2. + \
                  (Xcoeff[idx] * (j) * (j-1) * x_orig**(i-j-1) * y_orig**(j-2) * vy_orig)**2. * ye_orig**2.

            idx += 1

    # Third loop: dvx' / dvx
    idx = 0
    for i in range(order+1):
        for j in range(i+1):
            vxe_new_sq += (Xcoeff[idx] * (i-j) * x_orig**(i-j-1) * y_orig**j)**2. * vxe_orig**2.
            vye_new_sq += (Ycoeff[idx] * (i-j) * x_orig**(i-j-1) * y_orig**j)**2. * vxe_orig**2.

            idx += 1

    # Fourth loop: dvx' / dvy
    idx = 0
    for i in range(order+1):
        for j in range(i+1):
            vxe_new_sq += (Xcoeff[idx] * (j) * x_orig**(i-j) * y_orig**(j-1))**2. * vye_orig**2.        
            vye_new_sq += (Ycoeff[idx] * (j) * x_orig**(i-j) * y_orig**(j-1))**2. * vye_orig**2. 

            idx += 1

    vxe_new = np.sqrt(vxe_new_sq)
    vye_new = np.sqrt(vye_new_sq)

    return vxe_new, vye_new
>>>>>>> 0e457682
<|MERGE_RESOLUTION|>--- conflicted
+++ resolved
@@ -803,7 +803,6 @@
             sub = 2*N + 2 + j + (2*N+2-i) * (i-1)/2.
             temp2 += i * j * Ycoeff[sub] * (x0**(i-1)) * (y0**(j-1)) * vx
 
-<<<<<<< HEAD
     for i in range(1, N+2):
         temp3 += i * Ycoeff[i] * (x0**(i-1))
     for i in range(1, N+1):
@@ -821,7 +820,8 @@
     vye_new = np.sqrt((temp1*x0e)**2 + (temp2*y0e)**2 + (temp3*vxe)**2 + (temp4*vye)**2)
 
     return vx_new, vy_new, vxe_new, vye_new
-=======
+
+
 def transform_pos_from_file(Xcoeff, Ycoeff, order, x_orig, y_orig):
     """
     Given the read-in coefficients from transform_from_file, apply the
@@ -1081,5 +1081,4 @@
     vxe_new = np.sqrt(vxe_new_sq)
     vye_new = np.sqrt(vye_new_sq)
 
-    return vxe_new, vye_new
->>>>>>> 0e457682
+    return vxe_new, vye_new