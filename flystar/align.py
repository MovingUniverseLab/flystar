import numpy as np
import copy
import match
import transforms
from astropy.table import Table, Column
import datetime
import os
import pdb


def initial_align(table1, table2, briteN=100, transformModel=transforms.four_paramNW, order=1):
    """
    Calculates an initial (unweighted) transformation from table1 starlist into
    table2 starlist (i.e., table2 is the reference starlist). Matching is done using
    a blind triangle-matching algorithm of the brightest briteN stars in both starlists.
    Transformation is done using the transformModel in the input parameter.

    Starlists must be astropy tables with standard column headers. All
    positions must be at the same epoch, and +x must be in the same
    direction.

    Standard column headers:
    name: name
    x: x position
    y: y position
    xe: error in x position
    ye: error in y position
    
    vx: proper motion in x direction
    vy proper motion in y direction
    vxe: error in x proper motion
    vye: error in y proper motion

    m: magnitude
    me: magnitude error
    
    t0: linear motion time zero point

    use: specify use in transformation 
    

    Parameters:
    ----------
    -table1: astropy.table 
        contains name,m,x,y,xe,ye,vx,vy,vxe,vye,t0. 

    -table2: astropy.table
        contains name,m,x,y,xe,ye.
        this is the reference template

    -briteN: int
        The number of brightest stars used to match two starlists.    

    -transformModel:  transformation model object (class)
        The transformation model class that will be instantiated to find the
        best-fit transformation parameters between matched table1 and table2.
        eg: transforms.four_paramNW, transforms.PolyTransform

    -order: int
         Order of the transformation. Not relevant for 4 parameter or spline fit


    Output:
    ------
    Transformation object
    
    """
    # Extract necessary information from tables (x, y, m)
    x1 = table1['x']
    y1 = table1['y']
    m1 = table1['m']
    x2 = table2['x']
    y2 = table2['y']
    m2 = table2['m']

    # Run the blind triangle-matching algorithm to find the matches between the starlists
    print 'Attempting match with {0} and {1} stars from starlist1 and starlist2'.format(len(table1), len(table2))
    print 'Begin initial match'

    # number of required matches of the input catalog to the total reference
    req_match = 5

    N, x1m, y1m, m1m, x2m, y2m, m2m = match.miracle_match_briteN(x1, y1, m1, x2, y2, m2, briteN)
    assert len(x1m) > req_match#, 'Failed to find at least '+str(req_match+' matches, giving up'
    print '{0} stars matched between starlist1 and starlist2'.format(N)

    # Calculate transformation based on matches
    t = transformModel(x1m, y1m ,x2m, y2m, order=order, weights=None)

    print 'End initial match \n'
    return t



def transform_and_match(table1, table2, transform, dr_tol=1.0, dm_tol=None):
    """
    apply transformation to starlist1 and 
    match stars to given radius and magnitude tolerance.

    Starlists must be astropy tables with standard columns names as specified
    in initial_align. 

    Parameters:
   -----------
    -table1: astropy.table 
        contains name,m,x,y,xe,ye,vx,vy,vxe,vye,t0. 

    -table2: astropy.table
        contains name,m,x,y,xe,ye.
        this is the reference template

    -dr_tol: float (default=1.0)
        The search radius for the matching algorithm, in the same units as the
        starlist file positions.

    -transform: transformation object


    Output:
    -------
    -idx1: indicies of matched stars from table1
    -idx2: indicies of matched stars from tabel2
    """

    # Extract necessary information from tables (x, y, m)
    x1 = table1['x']
    y1 = table1['y']
    m1 = table1['m']
    x2 = table2['x']
    y2 = table2['y']
    m2 = table2['m']


    # Transform x, y coordinates from starlist 1 into starlist 2
    x1t, y1t = transform.evaluate(x1, y1)

    # Match starlist 1 and 2
    idx1, idx2, dm, dr = match.match(x1t, y1t, m1, x2, y2, m2, dr_tol) 
<<<<<<< HEAD
    
    # Output matched starlists
    table1 = table1[idx1]
    table2 = table2[idx2]
    table1T = Table.copy(table1)
    table1T = transform_from_object(table1T, transform)
=======
>>>>>>> fc59dd59

    print '{0} of {1} stars matched'.format(len(idx1), len(x1t))

    return idx1, idx2


def find_transform(table1, table1_trans, table2, trans, transModel=transforms.four_paramNW, order=1, 
                weights=None):
    """
    Given a matched starlist, derive a new transform. This transformation is
    calculated for starlist 1 into starlist 2

    Parameters:
    -----------
    table1: astropy table
        Table which we have calculated the transformation for, trimmed to only
        stars which match with table2. Original coords, not transformed into
        reference frame.

    table1_trans: astropy table
        Table which we calculated the transformation fo, trimmed to only
        stars which match with table2. Contains transformed coords. Only
        used when calculating weights.

    table2: astropy table
        Table with the reference starlist. Trimmed to only stars which
        match table1.

    trans: transformation object
        Transformation used to transform table1 coords in transform_and_match
        in order to do the star matching. 

    transModel: transformation class (default: transform.four_paramNW)
        Desired transform to apply to matched stars, e.g. four_paramNW or PolyTransform.
        If PolyTransform is selected, order defines the order of polynomial used

    order: int (default=1)
        Order of polynomial to use in the transformation. Only active if
        PolyTransform is selected

    weights: string (default=None)
        if weights=='both', we use both position error and velocity error in transformed
        starlist and reference starlist as uncertanties. And weights is the reciprocal 
            of this uncertanty.
        if weights=='starlist', we only use postion error and velocity error in transformed
        starlist as uncertainty.
        if weights=='reference', we only use position error in reference starlist as uncertainty.
        if weights==None, we don't use weights.

    Output:
    ------
    -transformation object
    -number of stars used in transform
    """
    # First, check that desired transform is supported
    if ( (transModel != transforms.four_paramNW) & (transModel != transforms.PolyTransform) ):
        print '{0} not supported yet!'.format(transModel)
        return
    
    # Extract *untransformed* coordinates from starlist 1 
    # and the matching coordinates from starlist 2
    x1 = table1['x']
    y1 = table1['y']
    x2 = table2['x']
    y2 = table2['y']

    # calculate weights from *transformed* coords. This is where we use the
    # transformation object
    x1e = table1_trans['xe']
    y1e = table1_trans['ye']
    vx1e = table1_trans['vxe']
    vy1e = table1_trans['vye']
    t0 = table1_trans['t0']

    x2e = table2['x']
    y2e = table2['y']
    t2 = table2['t']
    delt = t2-t0

    # Calculate weights as to user specification
    if weights=='both':
        weight = 1/np.sqrt( x1e**2 + (vx1e * delt)**2 + x2e**2 + 
                            y1e**2 + (vy1e * delt)**2 + y2e**2)
    elif weights=='starlist':
        weight = 1/np.sqrt( x1e**2 + (vx1e * delt)**2 + 
                            y1e**2 + (vy1e * delt)**2 )
    elif weights=='reference':
        weight = 1/np.sqrt( x2e**2 +  y2e**2)
    else:
        weight = None

    # Calculate transform based on the matched stars    
    t = transModel(x1, y1, x2, y2, order=order, weights=weight)

    N_trans = len(x1)
    print '{0} stars used in transform\n'.format(N_trans)

    # Return transformation object and number of stars used in transform
    return t, N_trans


def write_transform(transformation, starlist, reference, N_trans, deltaMag=0, restrict=False, weights=None,
                    outFile='outTrans.txt'):
    """
    Given a transformation object, write out the coefficients in a java align
    readable format. Outfile name is specified by user.

    Coefficients are output in file in the following way:
    x' = a0 + a1*x + a2*y + a3*x**2. + a4*x*y  + a5*y**2. + ...
    y' = b0 + b1*x + b2*y + b3*x**2. + b4*x*y  + b5*y**2. + ...

    Parameters:
    ----------
    transformation: transformation object
        Transformation object we want to feed into java align

    starlist: string
        File name of starlist; this is the starlist the transformation should
        be applied to. For output purposes only

    reference: string
        File name of reference; this is what the starlist is transformed to.
        For output purposes only

    N_trans: int
        Number of stars used in the transformation

    deltaMag: float (default = 0)
        Average magnitude difference between reference and starlist
        (reference - starlist)

    restrict: boolean (default=False)
        Set to True if transformation restricted to stars with use > 2. Purely
        for output purposes

    weights: string (default=None)
        if weights=='both', we use both position error and velocity error in transformed
        starlist and reference starlist as uncertanties. And weights is the reciprocal 
            of this uncertanty.
        if weights=='starlist', we only use postion error and velocity error in transformed
        starlist as uncertainty.
        if weights=='reference', we only use position error in reference starlist as uncertainty.
        if weights==None, we don't use weights.

    outFile: string (default: 'outTrans.txt')
        Name of output text file
         
    Output:
    ------
    txt file with the file name outFile
    """
    # Extract info about transformation
    trans_name = transformation.__class__.__name__
    trans_order = transformation.order
      
    # Extract X, Y coefficients from transform
    if trans_name == 'four_paramNW':
        Xcoeff = transformation.px
        Ycoeff = transformation.py
    elif trans_name == 'PolyTransform':
        Xcoeff = transformation.px.parameters
        Ycoeff = transformation.py.parameters
    else:
        print '{0} not yet supported!'.format(transType)
        return
        
    # Write output
    _out = open(outFile, 'w')
    
    # Write the header. DO NOT CHANGE, HARDCODED IN JAVA ALIGN
    _out.write('## Date: {0}\n'.format(datetime.date.today()) )
    _out.write('## File: {0}, Reference: {1}\n'.format(starlist, reference) )
    _out.write('## Directory: {0}\n'.format(os.getcwd()) )
    _out.write('## Transform Class: {0}\n'.format(transformation.__class__.__name__))
    _out.write('## Order: {0}\n'.format(transformation.order))
    _out.write('## Restrict: {0}\n'.format(restrict))
    _out.write('## Weights: {0}\n'.format(weights))
    _out.write('## N_coeff: {0}\n'.format(len(Xcoeff)))
    _out.write('## N_trans: {0}\n'.format(N_trans))
    _out.write('## Delta Mag: {0}\n'.format(deltaMag))
    _out.write('{0:16s} {1:16s}\n'.format('# Xcoeff', 'Ycoeff'))
    
    # Write the coefficients such that the orders are together as defined in
    # documentation. This is a pain because PolyTransform output is weird.
    # (see astropy Polynomial2D documentation)
    if (trans_name == 'four_paramNW'):
        for i in range(len(Xcoeff)):
            _out.write('{0:16.6e}  {1:16.6e}\n'.format(Xcoeff[i], Ycoeff[i]) )
    elif (trans_name == 'PolyTransform'):
        # CODE TO GET INDICIES 
        
        #_out.write('{0:16.6e}  {1:16.6e}\n'.format(Xcoeff[0], Ycoeff[0]) )
        #_out.write('{0:16.6e}  {1:16.6e}\n'.format(Xcoeff[1], Ycoeff[1]) )
        #_out.write('{0:16.6e}  {1:16.6e}\n'.format(Xcoeff[3], Ycoeff[3]) )
        #_out.write('{0:16.6e}  {1:16.6e}\n'.format(Xcoeff[2], Ycoeff[2]) )
        #_out.write('{0:16.6e}  {1:16.6e}\n'.format(Xcoeff[5], Ycoeff[5]) )
        #_out.write('{0:16.6e}  {1:16.6e}'.format(Xcoeff[4], Ycoeff[4]) )

        for i in idx_list:
            _out.write('{0:16.6e}  {1:16.6e}\n'.format(Xcoeff[i], Ycoeff[i]) )

    else:
        print '{0} order {1} not yet supported in write_transform'.format(trans_name,
                                                                          trans_order)
        print 'Stopping'

    _out.close()
    
    return


def transform_from_file(starlist, transFile):
    """
    Apply transformation from transFile to starlist. Returns astropy table with
    added columns with the transformed coordinates. NOTE: Transforms
    positions/position errors, plus velocities and velocity errors if they
    are present in starlist.
    
    Parameters:
    ----------
    starlist: astropy table
         Starlist we want to apply the transformation too. Must already
         have standard column headers

    transFile: ascii file
        File with the transformation coefficients. Assumed to be output of
        write_transform, with coefficients specified as code documents

    Output:
    ------
    starlist astropy table with additional columns (x_trans/y_trans, xe_trans/ye_trans,
    vx_trans/vy_trans, vxe_trans/vye_trans) containing the transformed coordinates. 
    """
    # Check to see if velocities are present in starlist. If so, we will
    # need to transform these as well as positions
    vel = False
    keys = starlist.keys()
    if 'vx' in keys:
        vel = True 
    
    # Extract needed information from starlist
    x_orig = starlist['x']
    y_orig = starlist['y']
    xe_orig = starlist['xe']
    ye_orig = starlist['ye']

    if vel:
        vx_orig = starlist['vx']
        vy_orig = starlist['vy']
        vxe_orig = starlist['vxe']
        vye_orig = starlist['vye']
    
    # Read transFile       
    trans = Table.read(transFile, format='ascii.commented_header', header_start=-1)
    Xcoeff = trans['Xcoeff']
    Ycoeff = trans['Ycoeff']

    # How the transformation is applied depends on the type of transform.
    # This can be determined by the length of Xcoeff, Ycoeff
    if len(Xcoeff) == 3:
        x_new = Xcoeff[0] + Xcoeff[1] * x_orig + Xcoeff[2] * y_orig
        y_new = Ycoeff[0] + Ycoeff[1] * x_orig + Ycoeff[2] * y_orig
        xe_new = np.sqrt( (Xcoeff[1] * xe_orig)**2 + (Xcoeff[2] * ye_orig)**2 )
        ye_new = np.sqrt( (Ycoeff[1] * xe_orig)**2 + (Ycoeff[2] * ye_orig)**2 )

        if vel:
            vx_new = Xcoeff[1] * vx_orig + Xcoeff[2] * vy_orig
            vy_new = Ycoeff[1] * vx_orig + Ycoeff[2] * vy_orig
            vxe_new = np.sqrt( (Xcoeff[1] * vxe_orig)**2 + (Xcoeff[2] * vye_orig)**2 )
            vye_new = np.sqrt( (Ycoeff[1] * vxe_orig)**2 + (Ycoeff[2] * vye_orig)**2 )

    elif len(Xcoeff) == 6:
        x_new = Xcoeff[0] + Xcoeff[1]*x_orig + Xcoeff[3]*x_orig**2 + Xcoeff[2]*y_orig + \
                Xcoeff[5]*y_orig**2. + Xcoeff[4]*x_orig*y_orig
          
        y_new = Ycoeff[0] + Ycoeff[1]*x_orig + Ycoeff[3]*x_orig**2 + Ycoeff[2]*y_orig + \
                Ycoeff[5]*y_orig**2. + Ycoeff[4]*x_orig*y_orig
          
        xe_new = np.sqrt( (Xcoeff[1] + 2*Xcoeff[3]*x_orig + Xcoeff[4]*y_orig)**2 * xe_orig**2 + \
                          (Xcoeff[2] + 2*Xcoeff[5]*y_orig + Xcoeff[4]*x_orig)**2 * ye_orig**2 )
          
        ye_new = np.sqrt( (Ycoeff[1] + 2*Ycoeff[3]*x_orig + Ycoeff[4]*y_orig)**2 * xe_orig**2 + \
                          (Ycoeff[2] + 2*Ycoeff[5]*y_orig + Ycoeff[4]*x_orig)**2 * ye_orig**2 )

        if vel:
            vx_new = Xcoeff[1]*vx_orig + 2*Xcoeff[3]*x_orig*vx_orig + Xcoeff[2]*vy_orig + \
                    2.*Xcoeff[5]*y_orig*vy_orig + Xcoeff[4]*(x_orig*vy_orig + vx_orig*y_orig)
          
            vy_new = Ycoeff[1]*vx_orig + 2*Ycoeff[3]*x_orig*vx_orig + Ycoeff[2]*vy_orig + \
                    2.*Ycoeff[5]*y_orig*vy_orig + Ycoeff[4]*(x_orig*vy_orig + vx_orig*y_orig)
          
            vxe_new = np.sqrt( (Xcoeff[1] + 2*Xcoeff[3]*x_orig + Xcoeff[4]*y_orig)**2 * vxe_orig**2 + \
                               (Xcoeff[2] + 2*Xcoeff[5]*y_orig + Xcoeff[4]*x_orig)**2 * vye_orig**2 + \
                               (2*Xcoeff[3]*vx_orig + Xcoeff[4]*vy_orig)**2 * xe_orig**2 + \
                               (2*Xcoeff[5]*vy_orig + Xcoeff[4]*vx_orig)**2 * ye_orig**2 )
                                
            vye_new = np.sqrt( (Ycoeff[1] + 2*Ycoeff[3]*x_orig + Ycoeff[4]*y_orig)**2 * vxe_orig**2 + \
                               (Ycoeff[2] + 2*Ycoeff[5]*y_orig + Ycoeff[4]*x_orig)**2 * vye_orig**2 + \
                               (2*Ycoeff[3]*vx_orig + Ycoeff[4]*vy_orig)**2 * xe_orig**2 + \
                               (2*Ycoeff[5]*vy_orig + Ycoeff[4]*vx_orig)**2 * ye_orig**2 )
        
    # Add transformed coords to astropy table
    xCol = Column(x_new, name='x_trans')
    yCol = Column(y_new, name='y_trans')
    xeCol = Column(xe_new, name='xe_trans')
    yeCol = Column(ye_new, name='ye_trans')
    
    starlist.add_column(xCol)
    starlist.add_column(yCol)
    starlist.add_column(xeCol)
    starlist.add_column(yeCol)    

    if vel:
        vxCol = Column(vx_new, name='vx_trans')
        vyCol = Column(vy_new, name='vy_trans')
        vxeCol = Column(vxe_new, name='vxe_trans')
        vyeCol = Column(vye_new, name='vye_trans')

        starlist.add_column(vxCol)
        starlist.add_column(vyCol)
        starlist.add_column(vxeCol)
        starlist.add_column(vyeCol) 

        
    return starlist


def transform_from_object(starlist, transform):
    """
    Apply transformation to starlist. Returns astropy table with
    transformed positions/position errors, velocities and velocity errors 
    if they are present in starlist
    
    Parameters:
    ----------
    starlist: astropy table
         Starlist we want to apply the transformation too. Must already
         have standard column headers
         x0, y0, x0e, y0e, vx, vy, vxe, vye, x, y, xe, ye

    transform: transformation object

    Output:
    ------
    starlist astropy table with transformed x0, y0, x0e, y0e,
    vx, vy, vxe, vye, x, y, xe, ye

    """

    # Check to see if velocities are present in starlist. If so, we will
    # need to transform these as well as positions
    vel = False
    keys = starlist.keys()
    if 'vx' in keys:
        vel = True 
    
    # Extract needed information from starlist
    x = starlist['x']
    y = starlist['y']
    xe = starlist['xe']
    ye = starlist['ye']

    if vel:
        x0 = starlist['x0']
        y0 = starlist['y0']
        x0e = starlist['x0e']
        y0e = starlist['y0e']
        vx = starlist['vx']
        vy = starlist['vy']
        vxe = starlist['vxe']
        vye = starlist['vye']
    
    # Read transformation: Extract X, Y coefficients from transform
    if transform.__class__.__name__ == 'four_paramNW':
        Xcoeff = transform.px
        Ycoeff = transform.py
        order = 1
    elif transform.__class__.__name__ == 'PolyTransform':
        Xcoeff = transform.px.parameters
        Ycoeff = transform.py.parameters
        order = transform.order
    else:
        print '{0} not yet supported!'.format(transType)
        return
        
    # How the transformation is applied depends on the type of transform.
    # This can be determined by the length of Xcoeff, Ycoeff
    N = order - 1

    # x_new & y_new in (x,y)
    x_new = 0
    for i in range(0, N+2):
        x_new += Xcoeff[i] * (x**i)
    for j in range(1, N+2):
        x_new += Xcoeff[N+1+j] * (y**j)
    for i in range(1, N+1):
        for j in range(1, N+2-i):
            sub = 2*N + 2 + j + (2*N+2-i) * (i-1)/2.
            x_new += Xcoeff[sub] * (x**i) * (y**j)

    y_new = 0
    for i in range(0, N+2):
        y_new += Ycoeff[i] * (x**i)
    for j in range(1, N+2):
        y_new += Ycoeff[N+1+j] * (y**j)
    for i in range(1, N+1):
        for j in range(1, N+2-i):
            sub = 2*N + 2 + j + (2*N+2-i) * (i-1)/2.
            y_new += Ycoeff[sub] * (x**i) * (y**j)

    # xe_new & ye_new in (x,y,xe,ye)
    xe_new = 0
    temp1 = 0
    temp2 = 0
    for i in range(1, N+2):
        temp1 += i * Xcoeff[i] * (x**(i-1))
    for i in range(1, N+1):
        for j in range(1, N+2-i):
            sub = 2*N + 2 + j + (2*N+2-i) * (i-1)/2.
            temp1 += i * Xcoeff[sub] * (x**(i-1)) * (y**j)
    for j in range(1, N+2):
        temp2 += j * Xcoeff[N+1+j] * (y**(j-1))
    for i in range(1, N+1):
        for j in range(N+2-i):
            sub = 2*N + 2 + j + (2*N+2-i) * (i-1)/2.
            temp2 += j * Xcoeff[sub] * (x**i) * (y**(j-1))
    xe_new = np.sqrt((temp1*xe)**2 + (temp2*ye)**2)

    ye_new = 0
    temp1 = 0
    temp2 = 0
    for i in range(1, N+2):
        temp1 += i * Ycoeff[i] * (x**(i-1))
    for i in range(1, N+1):
        for j in range(1, N+2-i):
            sub = 2*N + 2 + j + (2*N+2-i) * (i-1)/2.
            temp1 += i * Ycoeff[sub] * (x**(i-1)) * (y**j)
    for j in range(1, N+2):
        temp2 += j * Ycoeff[N+1+j] * (y**(j-1))
    for i in range(1, N+1):
        for j in range(N+2-i):
            sub = 2*N + 2 + j + (2*N+2-i) * (i-1)/2.
            temp2 += j * Ycoeff[sub] * (x**i) * (y**(j-1))
    ye_new = np.sqrt((temp1*xe)**2 + (temp2*ye)**2)


    if vel:
        # x0_new & y0_new in (x0, y0)
        x0_new = 0
        for i in range(0, N+2):
            x0_new += Xcoeff[i] * (x0**i)
        for j in range(1, N+2):
            x0_new += Xcoeff[N+1+j] * (y0**j)
        for i in range(1, N+1):
            for j in range(1, N+2-i):
                sub = 2*N + 2 + j + (2*N+2-i) * (i-1)/2.
                x0_new += Xcoeff[sub] * (x0**i) * (y0**j)

        y0_new = 0
        for i in range(0, N+2):
            y0_new += Ycoeff[i] * (x0**i)
        for j in range(1, N+2):
            y0_new += Ycoeff[N+1+j] * (y0**j)
        for i in range(1, N+1):
            for j in range(1, N+2-i):
                sub = 2*N + 2 + j + (2*N+2-i) * (i-1)/2.
                y0_new += Ycoeff[sub] * (x0**i) * (y0**j)

        # x0e_new & y0e_new in (x0, y0, x0e, y0e)
        x0e_new = 0
        temp1 = 0
        temp2 = 0
        for i in range(1, N+2):
            temp1 += i * Xcoeff[i] * (x0**(i-1))
        for i in range(1, N+1):
            for j in range(1, N+2-i):
                sub = 2*N + 2 + j + (2*N+2-i) * (i-1)/2.
                temp1 += i * Xcoeff[sub] * (x0**(i-1)) * (y0**j)
        for j in range(1, N+2):
            temp2 += j * Xcoeff[N+1+j] * (y0**(j-1))
        for i in range(1, N+1):
            for j in range(N+2-i):
                sub = 2*N + 2 + j + (2*N+2-i) * (i-1)/2.
                temp2 += j * Xcoeff[sub] * (x0**i) * (y0**(j-1))
        x0e_new = np.sqrt((temp1*x0e)**2 + (temp2*y0e)**2)

        y0e_new = 0
        temp1 = 0
        temp2 = 0
        for i in range(1, N+2):
            temp1 += i * Ycoeff[i] * (x0**(i-1))
        for i in range(1, N+1):
            for j in range(1, N+2-i):
                sub = 2*N + 2 + j + (2*N+2-i) * (i-1)/2.
                temp1 += i * Ycoeff[sub] * (x0**(i-1)) * (y0**j)
        for j in range(1, N+2):
            temp2 += j * Ycoeff[N+1+j] * (y0**(j-1))
        for i in range(1, N+1):
            for j in range(N+2-i):
                sub = 2*N + 2 + j + (2*N+2-i) * (i-1)/2.
                temp2 += j * Ycoeff[sub] * (x0**i) * (y0**(j-1))
        y0e_new = np.sqrt((temp1*x0e)**2 + (temp2*y0e)**2)

        # vx_new & vy_new in (x0, y0, vx, vy)
        vx_new = 0
        for i in range(1, N+2):
            vx_new += i * Xcoeff[i] * (x0**(i-1)) * vx
        for j in range(1, N+2):
            vx_new += j * Xcoeff[N+1+j] * (y0**(j-1)) * vy
        for i in range(1, N+1):
            for j in range(1, N+2-i):
                sub = 2*N + 2 + j + (2*N+2-i) * (i-1)/2.
                vx_new += i * Xcoeff[sub] * (x0**(i-1)) * (y0**j) * vx
                vx_new += j * Xcoeff[sub] * (x0**i) * (y0**(j-1)) * vy

        vy_new = 0
        for i in range(1, N+2):
            vy_new += i * Ycoeff[i] * (x0**(i-1)) * vx
        for j in range(1, N+2):
            vy_new += j * Ycoeff[N+1+j] * (y0**(j-1)) * vy
        for i in range(1, N+1):
            for j in range(1, N+2-i):
                sub = 2*N + 2 + j + (2*N+2-i) * (i-1)/2.
                vy_new += i * Ycoeff[sub] * (x0**(i-1)) * (y0**j) * vx
                vy_new += j * Ycoeff[sub] * (x0**i) * (y0**(j-1)) * vy

        # vxe_new & vye_new in (x0, y0, x0e, y0e, vx, vy, vxe, vye)
        vxe_new = 0
        temp1 = 0
        temp2 = 0
        temp3 = 0
        temp4 = 0
        for i in range(2, N+2):
            temp1 += i * (i-1) * Xcoeff[i] * (x0**(i-2)) * vx
        for i in range(2, N+1):
            for j in range(1, N+2-i):
                sub = 2*N + 2 + j + (2*N+2-i) * (i-1)/2.
                temp1 += i * (i-1) * Xcoeff[sub] * (x0**(i-2)) * (y0**j) * vx
        for i in range(1,N+1):
            for j in range(1, N+2-i):
                sub = 2*N + 2 + j + (2*N+2-i) * (i-1)/2.
                temp1 += j * i * Xcoeff[sub] * (x0**(i-1)) * (y0**(j-1)) * vy

        for j in range(2, N+2):
            temp2 += j * (j-1) * Xcoeff[N+1+j] * (y0**(j-2)) * vy
        for i in range(1, N+1):
            for j in range(2, N+2-i):
                sub = 2*N + 2 + j + (2*N+2-i) * (i-1)/2.
                temp2 += j * (j-1) * Xcoeff[sub] * (x0**i) * (y0**(j-2)) * vy
        for i in range(1, N+1):
            for j in range(1, N+2-i):
                sub = 2*N + 2 + j + (2*N+2-i) * (i-1)/2.
                temp2 += i * j * Xcoeff[sub] * (x0**(i-1)) * (y0**(j-1)) * vx

        for i in range(1, N+2):
            temp3 += i * Xcoeff[i] * (x0**(i-1))
        for i in range(1, N+1):
            for j in range(1, N+2-i):
                sub = 2*N + 2 + j + (2*N+2-i) * (i-1)/2.
                temp3 += i * Xcoeff[sub] * (x0**(i-1)) * (y0**j) 

        for j in range(1, N+2):
            temp4 += j * Xcoeff[N+1+j] * (y0**(j-1))
        for i in range(1, N+1):
            for j in range(1, N+2-i):
                sub = 2*N + 2 + j + (2*N+2-i) * (i-1)/2.
                temp4 += j * Xcoeff[sub] * (x0**i) * (y0**(j-1))
        vxe_new = np.sqrt((temp1*x0e)**2 + (temp2*y0e)**2 + (temp3*vxe)**2 + (temp4*vye)**2)


        vye_new = 0
        temp1 = 0
        temp2 = 0
        temp3 = 0
        temp4 = 0
        for i in range(2, N+2):
            temp1 += i * (i-1) * Ycoeff[i] * (x0**(i-2)) * vx
        for i in range(2, N+1):
            for j in range(1, N+2-i):
                sub = 2*N + 2 + j + (2*N+2-i) * (i-1)/2.
                temp1 += i * (i-1) * Ycoeff[sub] * (x0**(i-2)) * (y0**j) * vx
        for i in range(1,N+1):
            for j in range(1, N+2-i):
                sub = 2*N + 2 + j + (2*N+2-i) * (i-1)/2.
                temp1 += j * i * Ycoeff[sub] * (x0**(i-1)) * (y0**(j-1)) * vy

        for j in range(2, N+2):
            temp2 += j * (j-1) * Ycoeff[N+1+j] * (y0**(j-2)) * vy
        for i in range(1, N+1):
            for j in range(2, N+2-i):
                sub = 2*N + 2 + j + (2*N+2-i) * (i-1)/2.
                temp2 += j * (j-1) * Ycoeff[sub] * (x0**i) * (y0**(j-2)) * vy
        for i in range(1, N+1):
            for j in range(1, N+2-i):
                sub = 2*N + 2 + j + (2*N+2-i) * (i-1)/2.
                temp2 += i * j * Ycoeff[sub] * (x0**(i-1)) * (y0**(j-1)) * vx

        for i in range(1, N+2):
            temp3 += i * Ycoeff[i] * (x0**(i-1))
        for i in range(1, N+1):
            for j in range(1, N+2-i):
                sub = 2*N + 2 + j + (2*N+2-i) * (i-1)/2.
                temp3 += i * Ycoeff[sub] * (x0**(i-1)) * (y0**j) 

        for j in range(1, N+2):
            temp4 += j * Ycoeff[N+1+j] * (y0**(j-1))
        for i in range(1, N+1):
            for j in range(1, N+2-i):
                sub = 2*N + 2 + j + (2*N+2-i) * (i-1)/2.
                temp4 += j * Ycoeff[sub] * (x0**i) * (y0**(j-1))
        vye_new = np.sqrt((temp1*x0e)**2 + (temp2*y0e)**2 + (temp3*vxe)**2 + (temp4*vye)**2)



    """

    if len(Xcoeff) == 3:
        x_new = Xcoeff[0] + Xcoeff[1] * x_orig + Xcoeff[2] * y_orig
        y_new = Ycoeff[0] + Ycoeff[1] * x_orig + Ycoeff[2] * y_orig
        xe_new = np.sqrt( (Xcoeff[1] * xe_orig)**2 + (Xcoeff[2] * ye_orig)**2 )
        ye_new = np.sqrt( (Ycoeff[1] * xe_orig)**2 + (Ycoeff[2] * ye_orig)**2 )

        if vel:
            vx_new = Xcoeff[1] * vx_orig + Xcoeff[2] * vy_orig
            vy_new = Ycoeff[1] * vx_orig + Ycoeff[2] * vy_orig
            vxe_new = np.sqrt( (Xcoeff[1] * vxe_orig)**2 + (Xcoeff[2] * vye_orig)**2 )
            vye_new = np.sqrt( (Ycoeff[1] * vxe_orig)**2 + (Ycoeff[2] * vye_orig)**2 )

    elif len(Xcoeff) == 6:
        x_new = Xcoeff[0] + Xcoeff[1]*x_orig + Xcoeff[2]*x_orig**2 + Xcoeff[3]*y_orig + \
                Xcoeff[4]*y_orig**2. + Xcoeff[5]*x_orig*y_orig
          
        y_new = Ycoeff[0] + Ycoeff[1]*x_orig + Ycoeff[2]*x_orig**2 + Ycoeff[3]*y_orig + \
                Ycoeff[4]*y_orig**2. + Ycoeff[5]*x_orig*y_orig
          
        xe_new = np.sqrt( (Xcoeff[1] + 2*Xcoeff[2]*x_orig + Xcoeff[5]*y_orig)**2 * xe_orig**2 + \
                          (Xcoeff[3] + 2*Xcoeff[4]*y_orig + Xcoeff[5]*x_orig)**2 * ye_orig**2 )
          
        ye_new = np.sqrt( (Ycoeff[1] + 2*Ycoeff[2]*x_orig + Ycoeff[5]*y_orig)**2 * xe_orig**2 + \
                          (Ycoeff[3] + 2*Ycoeff[4]*y_orig + Ycoeff[5]*x_orig)**2 * ye_orig**2 )

        if vel:
            vx_new = Xcoeff[1]*vx_orig + 2*Xcoeff[2]*x_orig*vx_orig + Xcoeff[3]*vy_orig + \
                    2.*Xcoeff[4]*y_orig*vy_orig + Xcoeff[5]*(x_orig*vy_orig + vx_orig*y_orig)
          
            vy_new = Ycoeff[1]*vx_orig + 2*Ycoeff[2]*x_orig*vx_orig + Ycoeff[3]*vy_orig + \
                    2.*Ycoeff[4]*y_orig*vy_orig + Ycoeff[5]*(x_orig*vy_orig + vx_orig*y_orig)
          
            vxe_new = np.sqrt( (Xcoeff[1] + 2*Xcoeff[2]*x_orig + Xcoeff[5]*y_orig)**2 * vxe_orig**2 + \
                               (Xcoeff[3] + 2*Xcoeff[4]*y_orig + Xcoeff[5]*x_orig)**2 * vye_orig**2 + \
                               (2*Xcoeff[2]*vx_orig + Xcoeff[5]*vy_orig)**2 * xe_orig**2 + \
                               (2*Xcoeff[4]*vy_orig + Xcoeff[5]*vx_orig)**2 * ye_orig**2 )
                                
            vye_new = np.sqrt( (Ycoeff[1] + 2*Ycoeff[2]*x_orig + Ycoeff[5]*y_orig)**2 * vxe_orig**2 + \
                               (Ycoeff[3] + 2*Ycoeff[4]*y_orig + Ycoeff[5]*x_orig)**2 * vye_orig**2 + \
                               (2*Ycoeff[2]*vx_orig + Ycoeff[5]*vy_orig)**2 * xe_orig**2 + \
                               (2*Ycoeff[4]*vy_orig + Ycoeff[5]*vx_orig)**2 * ye_orig**2 )
    """

    # update transformed coords to astropy table

    starlist['x'] = x_new
    starlist['y'] = y_new
    starlist['xe'] = xe_new
    starlist['ye'] = ye_new
    
    if vel:
        starlist['x0'] = x_new
        starlist['y0'] = y_new
        starlist['x0e'] = xe_new
        starlist['y0e'] = ye_new
        starlist['vx'] = vx_new
        starlist['vy'] = vy_new
        starlist['vxe'] = vxe_new
        starlist['vye'] = vye_new
        
    return starlist




<|MERGE_RESOLUTION|>--- conflicted
+++ resolved
@@ -136,15 +136,6 @@
 
     # Match starlist 1 and 2
     idx1, idx2, dm, dr = match.match(x1t, y1t, m1, x2, y2, m2, dr_tol) 
-<<<<<<< HEAD
-    
-    # Output matched starlists
-    table1 = table1[idx1]
-    table2 = table2[idx2]
-    table1T = Table.copy(table1)
-    table1T = transform_from_object(table1T, transform)
-=======
->>>>>>> fc59dd59
 
     print '{0} of {1} stars matched'.format(len(idx1), len(x1t))
 
