--- conflicted
+++ resolved
@@ -366,11 +366,7 @@
                 print( '  Using ', len(idx1), ' stars in transformation.' )
             trans = self.trans_class.derive_transform(star_list['x'][idx1], star_list['y'][idx1], 
                                                       ref_list['x'][idx2], ref_list['y'][idx2],
-<<<<<<< HEAD
-                                                      **trans_args,
-=======
                                                       trans_args['order'],
->>>>>>> 1067b35c
                                                       m=star_list['m'][idx1], mref=ref_list['m'][idx2],
                                                       weights=weight)
 
