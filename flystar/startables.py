--- conflicted
+++ resolved
@@ -264,11 +264,7 @@
                 self[col_name] = new_data
                 
                 if (col_name in kwargs):            # Add data if it was input
-<<<<<<< HEAD
                     self[col_name][:, -1] = kwargs[col_name]
-=======
-                    self[col_name].data = np.hstack(self[col_name].data, kwargs[col_name].T)
->>>>>>> 28fa74c9
                 else:                               # Add junk data it if wasn't input
                     self._set_invalid_list_values(col_name, -1)
                     
@@ -433,7 +429,7 @@
 
         # Dedicde if we are going to have weights (before we
         # do the expensive sigma clipping routine.
-        if weights_col and weights_col in self.colnames:
+        if (weights_col and weights_col in self.colnames) and (val_2d.shape[1] > 1)):
             np.seterr(divide='ignore')
             wgt_2d = np.ma.masked_invalid(1.0 / self[weights_col]**2)
 
