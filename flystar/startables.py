from astropy.table import Table, Column, hstack
from astropy.stats import sigma_clipping
from scipy.optimize import curve_fit
from flystar.fit_velocity import linear_fit, calc_chi2, linear, fit_velocity
from tqdm import tqdm
import numpy as np
import warnings
import collections
import pdb
import time
import copy
from flystar import motion_model


class StarTable(Table):
    """
    A StarTable is an astropy.Table with stars matched from multiple starlists.

    Required table columns (input as keywords):
    -------------------------
    name : 1D numpy.array with shape = N_stars
        List of unique names for each of the stars in the table.

    x : 2D numpy.array with shape = (N_stars, N_lists)
        Positions of N_stars in each of N_lists in the x dimension.

    y : 2D numpy.array with shape = (N_stars, N_lists)
        Positions of N_stars in each of N_lists in the y dimension.

    m : 2D numpy.array with shape = (N_stars, N_lists)
        Magnitudes of N_stars in each of N_lists.

    Optional table columns (input as keywords):
    -------------------------
    motion_model : 1D numpy.array with shape = N_stars
        string indicating motion model type for each star
        
    xe : 2D numpy.array with shape = (N_stars, N_lists)
        Position uncertainties of N_stars in each of N_lists in the x dimension.

    ye : 2D numpy.array with shape = (N_stars, N_lists)
        Position uncertainties of N_stars in each of N_lists in the y dimension.

    me : 2D numpy.array with shape = (N_stars, N_lists)
        Magnitude uncertainties of N_stars in each of N_lists.

    ep_name : 2D numpy.array with shape = (N_stars, N_lists)
        Names in each epoch for each of N_stars in each of N_lists. This is
        useful for tracking purposes.
    
    corr : 2D numpy.array with shape = (N_stars, N_lists)
        Fitting correlation for each of N_stars in each of N_lists.

    Optional table meta data
    -------------------------
    list_names : list of strings
        List of names, one for each of the starlists.

    list_times : list of integers or floats
        List of times/dates for each starlist.

    ref_list : int
        Specify which list is the reference list (if any).


    Examples
    --------------------------

    t = startables.StarTable(name=name, x=x, y=y, m=m)

    # Access the data:
    print(t)
    print(t['name'][0:10])  # print the first 10 star names
    print(t['x'][0:10, 0])  # print x from the first epoch/list/column for the first 10 stars
    """
    def __init__(self, *args, ref_list=0, motion_model_default='linear', **kwargs):
        """
        """
        
        # Check if the required arguments are present
        arg_req = ('name', 'x', 'y', 'm')
        
        found_all_required = True
        for arg_test in arg_req:
            if arg_test not in kwargs:
                found_all_required = False

        if not found_all_required:
            if len(args) > 1: # If there are no arguments, it's because the
                          # StarTable is being created as a copy. If there is
                          # only one, it's likely to be a copy with only some
                          # columns selected
                err_msg = "The StarTable class requires arguments: " + str(arg_req)
                warnings.warn(err_msg, UserWarning)
            Table.__init__(self, *args, **kwargs)
        else:
            # If we have errors, we need them in both dimensions.
            if ('xe' in kwargs) ^ ('ye' in kwargs):
                raise TypeError("The StarTable class requires both 'xe' and" +
                                " 'ye' arguments")

            # Figure out the shape
            n_stars = kwargs['x'].shape[0]
            n_lists = kwargs['x'].shape[1]

            # Check if the type and size of the arguments are correct.
            # Name checking: type and shape
            if (not isinstance(kwargs['name'], np.ndarray)) or (len(kwargs['name']) != n_stars):
                err_msg = "The '{0:s}' argument has to be a numpy array "
                err_msg += "with length = {1:d}"
                raise TypeError(err_msg.format('name', n_stars))

            # Check all the 2D arrays.
            arg_tab = ('x', 'y', 'm', 'xe', 'ye', 'me', 'name_in_list')

            for arg_test in arg_tab:
                if arg_test in kwargs:
                    if not isinstance(kwargs[arg_test], np.ndarray):
                        err_msg = "The '{0:s}' argument has to be a numpy array"
                        raise TypeError(err_msg.format(arg_test))

                    if kwargs[arg_test].shape != (n_stars, n_lists):
                        err_msg = "The '{0:s}' argument has to have shape = ({1:d}, {2:d})"
                        raise TypeError(err_msg.format(arg_test, n_stars, n_lists))

            # Check that the reference list is specified.
            if ref_list not in range(n_lists):
                err_msg = "The 'ref_list' argument has to be an integer between 0 and {0:d}"
                raise IndexError(err_msg.format(n_lists-1))

            # We have to have special handling of meta-data (i.e. info that has
            # dimensions of n_lists).
            meta_tab = ('list_times', 'list_names')
            meta_type = ((float, int), str)
            for mm in range(len(meta_tab)):
                meta_test = meta_tab[mm]
                meta_type_test = meta_type[mm]

                if meta_test in kwargs:
                    if len(kwargs[meta_test]) != n_lists:
                        err_msg = "The '{0:s}' argument has to have length = {1:d}"
                        raise ValueError(err_msg.format(meta_test, n_lists))

                    if not all(isinstance(tt, meta_type_test) for tt in kwargs[meta_test]):
                        err_msg = "The '{0:s}' argument has to be a list of {1:s}."
                        raise TypeError(err_msg.format(meta_test, str(meta_type_test)))

            #####
            # Create the startable
            #####
            Table.__init__(self, (kwargs['name'], kwargs['x'], kwargs['y'], kwargs['m']),
                           names=('name', 'x', 'y', 'm'))
            self['name'] = self['name'].astype('U20')
            self.meta = {'n_stars': n_stars, 'n_lists': n_lists, 'ref_list': ref_list}

            for meta_arg in meta_tab:
                if meta_arg in kwargs:
                    self.meta[meta_arg] = kwargs[meta_arg]
                    del kwargs[meta_arg]

            for arg in kwargs:
                if arg in ['name', 'x', 'y', 'm']:
                    continue
                else:
                    self.add_column(Column(data=kwargs[arg], name=arg))
                    if arg == 'name_in_list':
                        self['name_in_list'] = self['name_in_list'].astype('U20')
                    if arg == 'motion_model':
                        self['motion_model'] = self['motion_model'].astype('U20')
            if 'motion_model' not in kwargs:
                self['motion_model'] = np.repeat(motion_model_default, len(self['name']))

        return
    
    def add_starlist(self, **kwargs):
        """
        Add data from a new list to an existing StarTable. 
        Note, you can pass in the data via a StarList object or
        via a series of keywords with a 1D array on each. 
        In either case, the number of stars must already match
        the existing number of stars in the StarTable.

        Example 1: Pass in data via StarList object.
        ----------
        print(t['x'].shape)
        t.add_starlist(starlist=my_list)
        print(t['x'].shape)   # Should be 1 column larger than before.

        Example 2: Pass in data via keywords and 1D arrays.
        t.add_starlist(x=x_new, y=y_new, m=m_new)

        """
        # Check if we are dealing with a StarList object or a
        # set of arguments with individual arrays.
        if 'starlist' in kwargs:
            self._add_list_data_from_starlist(kwargs['starlist'])
        else:
            self._add_list_data_from_keywords(**kwargs)

        return

    def _add_list_data_from_starlist(self, starlist):
        # Loop through the 2D columns and add the new data to each.
        # If there is no input data for a particular column, then fill it with
        # zeros and mask it.
        for col_name in self.colnames:
            if len(self[col_name].data.shape) == 2:      # Find the 2D columns
                # Make a new 2D array with +1 extra column. Copy over the old data.
                # This is much faster than hstack or concatenate according to:
                # https://stackoverflow.com/questions/8486294/how-to-add-an-extra-column-to-an-numpy-array
                old_data = self[col_name].data
                old_type = self[col_name].info.dtype
                new_data = np.empty((old_data.shape[0], old_data.shape[1] + 1), dtype=old_type)
                new_data[:, :-1] = old_data
                
                # Save the new data array (with both old and new data in it) to the table.
                self[col_name] = new_data 
                
                if (col_name in starlist.colnames):            # Add data if it was input
                    self[col_name][:, -1] = starlist[col_name]
                else:                               # Add junk data it if wasn't input
                    self._set_invalid_list_values(col_name, -1)
                
                        
        ##########
        # Update the table meta-data. Remember that entries are lists not numpy arrays.
        ##########
        # Get the meta keynames in the startable and the input starlist
        tab_meta_keys = list(self.meta.keys())
        lis_meta_keys = list(starlist.meta.keys())
        # append 's' to the end to pluralize the input starlist.
        lis_meta_keys_plural = [lis_meta_key + 's' for lis_meta_key in lis_meta_keys]
        
        for kk in range(len(tab_meta_keys)):
            tab_key = tab_meta_keys[kk]

            # Meta table entries with a size that matches the n_lists size are the ones
            # that need a new value. We have to add something... whatever was passed in or None
            if isinstance(self.meta[tab_key], collections.abc.Iterable) and (len(self.meta[tab_key]) == self.meta['n_lists']):

                # If we find the key in the starlists' meta argument, then add the new values.
                # Otherwise, add "None".
                idx = np.where(lis_meta_keys_plural == tab_key)[0]
                if len(idx) > 0:
                    lis_key = lis_meta_keys[idx[0]]
                    self.meta[tab_key] = np.append(self.meta[tab_key], [starlist.meta[lis_key]])
                else:
                    self._append_invalid_meta_values(tab_key)

        # Update the n_lists meta keyword.
        self.meta['n_lists'] += 1
                    
        return
                
    
    def _add_list_data_from_keywords(self, **kwargs):
        # # Check if the required arguments are present
        # arg_req = ('x', 'y', 'm')
        
        # for arg_test in arg_req:
        #     if arg_test not in kwargs:
        #         err_msg = "Added lists require a '{0:s}' argument"
        #         raise TypeError(err_msg.format(arg_test))
            
        # # If we have errors, we need them in both dimensions.
        # if ('xe' in kwargs) ^ ('ye' in kwargs):
        #     raise TypeError("Added lists with errors require both 'xe' and" +
        #                     " 'ye' arguments")

        # Loop through the 2D columns and add the new data to each.
        # If there is no input data for a particular column, then fill it with
        # zeros and mask it.
        for col_name in self.colnames:
            if (len(self[col_name].data.shape) == 2) and (col_name not in ['detect', 'n_detect']):      # Find the 2D columns
                # Make a new 2D array with +1 extra column. Copy over the old data.
                # This is much faster than hstack or concatenate according to:
                # https://stackoverflow.com/questions/8486294/how-to-add-an-extra-column-to-an-numpy-array
                old_data = self[col_name].data
                old_type = self[col_name].info.dtype
                new_data = np.empty((old_data.shape[0], old_data.shape[1] + 1), dtype=old_type)
                new_data[:, :-1] = old_data
                
                # Save the new data array (with both old and new data in it) to the table.
                self[col_name] = new_data
                
                if (col_name in kwargs):            # Add data if it was input
                    self[col_name][:, -1] = kwargs[col_name]
                else:                               # Add junk data it if wasn't input
                    self._set_invalid_list_values(col_name, -1)
                    

        # Update the table meta-data. Remember that entries are lists not numpy arrays.
        for key in self.meta.keys():
            # Meta table entries with a size that matches the n_lists size are the ones
            # that need a new value. We have to add something... whatever was passed in or None
            if isinstance(self.meta[key], collections.abc.Iterable) and (len(self.meta[key]) == self.meta['n_lists']):
                # If we find the key is the passed in meta argument, then add the new values.
                # Otherwise, add "None".
                if 'meta' in kwargs:
                    new_meta_keys = kwargs['meta'].keys()
                    if key in new_meta_keys:
                        self.meta[key] = np.append(self.meta[key], [kwargs['meta'][key]])
                    else:
                        self._append_invalid_meta_values(key)
                else:
                    self._append_invalid_meta_values(key)

        # Update the n_lists meta keyword.
        self.meta['n_lists'] += 1
                
        return

    def _set_invalid_list_values(self, col_name, col_idx):
        """
        Set the contents of the specified column (in the 2D column objects)
        to an invalide value depending on the data type.
        """
        if np.issubdtype(self[col_name].info.dtype, np.integer):
            self[col_name][:, col_idx] = -1
        elif np.issubdtype(self[col_name].info.dtype, np.floating):
            self[col_name][:, col_idx] = np.nan
        else:
            self[col_name][:, col_idx] = None
        
        return

    def _set_invalid_star_values(self, col_name, row_idx):
        """
        Set the contents of the specified rows (in the 2D column objects)
        to an invalide value depending on the data type.
        """
        if np.issubdtype(self[col_name].info.dtype, np.integer):
            self[col_name][row_idx] = -1
        elif np.issubdtype(self[col_name].info.dtype, np.floating):
            self[col_name][row_idx] = np.nan
        else:
            self[col_name][row_idx] = None
        
        return
    
    def _append_invalid_meta_values(self, key):
        """
        For an existing meta keyword that is a list (already known), 
        add an invalid value depending on the type. 
        """
        if issubclass(type(self.meta[key][0]), np.integer):
            self.meta[key] = np.append(self.meta[key], [-1])
        elif issubclass(type(self.meta[key][0]), np.floating):
            self.meta[key] = np.append(self.meta[key], [np.nan])
        elif issubclass(type(self.meta[key][0]), str):
            self.meta[key] = np.append(self.meta[key], [''])
        else:
            self.meta[key] = np.append(self.meta[key], [None])

        # Print a warning message:
        err_msg = "StarTable.add_starlist(): Missing meta keyword: {0:s}".format(key)
        warnings.warn(err_msg, UserWarning)

        return
        
        
    def get_starlist(self, list_index):
        """
        Return a StarList object for the specified list_index or epoch. 

        Parameters
        ----------
        list_index : int
            The index of the list to fetch and return as a StarList object.
        """
        from flystar.starlists import StarList

        # Get the required arrays first.
        col_req_dict = {'name': None, 'x': None, 'y': None, 'm': None}
        col_req_names = col_req_dict.keys()

        for col_name in col_req_names:
            if len(self[col_name].data.shape) == 2:      # Find the 2D columns
                col_req_dict[col_name] = self[col_name][:, list_index]
            else:
                col_req_dict[col_name] = self[col_name]

        starlist = StarList(**col_req_dict)
        
        for col_name in self.colnames:
            if col_name in col_req_names:
                pass
            
            if len(self[col_name].data.shape) == 2:      # Find the 2D columns
                starlist[col_name] = self[col_name][:, list_index]
            else:
                starlist[col_name] = self[col_name]
        
        return starlist


    def combine_lists_xym(self, weighted_xy=True, weighted_m=True, mask_lists=False, sigma=3):
        """
        For x, y and m columns in the table, collapse along the lists
        direction. For 'x', 'y' this means calculating the average position with
        outlier rejection. Optionally, weight by the 'xe' and 'ye' individual
        uncertainties. Optionally, use sigma clipping.
        "mask_lists" is a list with the indices of starlists that are 
        excluded from the combination.
        Also, count the number of times a star is found in starlists.
        """

        # Combine by position
        if weighted_xy:
            weights_colx = 'xe'
            weights_coly = 'ye'
        else:
            weights_colx = None
            weights_coly = None

        if weighted_m:
            weights_colm = 'me'
        else:
            weights_colm = None
            
        self.combine_lists('x', weights_col=weights_colx, mask_lists=mask_lists, sigma=sigma)
        self.combine_lists('y', weights_col=weights_coly, mask_lists=mask_lists, sigma=sigma)
        self.combine_lists('m', weights_col=weights_colm, mask_lists=mask_lists, sigma=sigma, ismag=True)
        
        return

    def combine_lists(self, col_name_in, weights_col=None, mask_val=None,
                      mask_lists=False, meta_add=True, ismag=False, sigma=3):
        """
        For the specified column (col_name_in), collapse along the starlists
        direction and calculated the average value, with outlier rejection.
        Optionally, weight by a specified column (weights_col). Optionally,
        use sigma clipping. The final values are stored in a new column named
        <col_name_in>0 -- the mean (with outlier rejection)
        <col_name_in>0e -- the std (with outlier rejection)

        Masking of NaN values is also performed.
        
        "mask_lists" is a list with the indices of starlists that are 
        excluded from the combination.
        
        A flag can be stored in the metadata to record if the average was
        weighted or not.
        """
        # Get the array we are going to combine.  Make a copy so we don't mod it.
        val_2d = copy.deepcopy( self[col_name_in].data )

        if ismag:
            # Convert to flux.
            val_2d = 10**(-val_2d / 2.5)
        # Make a mask of invalid (NaN) values and a user-specified invalid value.
        val_2d = np.ma.masked_invalid(val_2d)
        if mask_val:
            val_2d = np.ma.masked_values(val_2d, mask_val)
        
        if mask_lists is not False:
            # Remove a list
            if isinstance(mask_lists, list):
                if all(isinstance(item, int) for item in mask_lists):
                    val_2d.mask[:, mask_lists] = True
                
            # Throw a warning if mask_lists is not a list
            if not isinstance(mask_lists, list):
                raise RuntimeError('mask_lists needs to be a list.')

        # Decide if we are going to have weights (before we
        # do the expensive sigma clipping routine). Note that
        # if we have only 1 column to average, then we can't do weighting. 
        if (weights_col and weights_col in self.colnames) and (val_2d.shape[1] > 1):
            err_2d = self[weights_col].data
    
            if ismag:
                # Convert to flux error
                err_2d = err_2d * val_2d * np.log(10) / 2.5
            
            np.seterr(divide='ignore')
            wgt_2d = np.ma.masked_invalid(1.0 / err_2d**2)
            np.seterr(divide='warn')
                
            if meta_add:
                self.meta[col_name_in + '0'] = 'weighted'
        else:
            wgt_2d = None
            if meta_add:
                self.meta[col_name_in + '0'] = 'not_weighted'

        # Figure out which ones are outliers. Returns a masked array.
        if sigma:
            warnings.filterwarnings('ignore', category=RuntimeWarning)
            val_2d_clip = sigma_clipping.sigma_clip(val_2d, sigma=sigma, maxiters=5, axis=1)
            warnings.filterwarnings('default', category=RuntimeWarning)
        else:
            val_2d_clip = val_2d
    
            # Calculate the (weighted) mean and standard deviation along
        # the N_lists direction (axis=1).
        if wgt_2d is not None:
            avg = np.ma.average(val_2d_clip, weights=wgt_2d, axis=1)
            std = np.sqrt(np.ma.average((val_2d_clip.T - avg).T**2, weights=wgt_2d, axis=1))
        else:
            avg = np.ma.mean(val_2d_clip, axis=1)
            std = np.ma.std(val_2d_clip, axis=1)
        # To Do: bring the previous uncertainties of stars that are detected
        # in only one input frame.
        if (weights_col and weights_col in self.colnames) and (val_2d.shape[1] > 1):
            mask_for_singles = ((~np.isnan(val_2d_clip)).sum(axis=1)==1)
            std[mask_for_singles]=np.nanmean(err_2d[mask_for_singles], axis=1)

        # Save off our new AVG and STD into new columns with shape (N_stars).
        col_name_avg = col_name_in + '0'
        col_name_std = col_name_in + '0e'

        if ismag:
            std = (2.5 / np.log(10)) * std / avg
            avg = -2.5 * np.ma.log10(avg)
        if col_name_avg in self.colnames:
            self[col_name_avg] = avg.data
            self[col_name_std] = std.data
        else:
            self.add_column(Column(data=avg.data, name=col_name_avg))
            self.add_column(Column(data=std.data, name=col_name_std))
        
        return

    def detections(self):
        """
        Find where stars are detected.
        # """
        n_detect = np.sum(~np.isnan(self['x']), axis=1)
        
        if 'n_detect' in self.colnames:
            self['n_detect'] = n_detect
        else:
            self.add_column(Column(n_detect), name='n_detect')
        
        return

    
    def fit_velocities(self, weighting='var', use_scipy=True, absolute_sigma=True, bootstrap=0, fixed_t0=False, verbose=False,
                       mask_val=None, mask_lists=False, show_progress=True):
        """Fit velocities for all stars in the table and add to the columns 'vx', 'vxe', 'vy', 'vye', 'x0', 'x0e', 'y0', 'y0e'.

        Parameters
        ----------
        weighting : str, optional
            Weight by variance 'var' or standard deviation 'std', by default 'var'
        use_scipy : bool, optional
            Use scipy.curve_fit (recommended for large number of epochs, but may return inf or nan) or analytic fitting from flystar.fit_velocity.linear_fit (recommended for a few epochs), by default True
        absolute_sigma : bool, optional
            Absolute sigma or not. See https://docs.scipy.org/doc/scipy/reference/generated/scipy.optimize.curve_fit.html for details, by default True
        bootstrap : int, optional
            Calculate uncertain using bootstraping or not, by default 0
        fixed_t0 : bool or array-like, optional
            Fix the t0 in dt = time - t0 if user provides an array with the same length of the table, or automatically calculate t0 = np.average(time, weights=1/np.hypot(xe, ye)) if False, by default False
        verbose : bool, optional
            Output verbose information or not, by default False
        mask_val : float, optional
            Value that needs to be masked in the data, e.g. -100000, by default None
        mask_lists : list, optional
            Columns that needs to be masked, by default False
        show_progress : bool, optional
            Show progress bar or not, by default True

        Raises
        ------
        ValueError
            If weighting is neither 'var' or 'std'
        KeyError
            If there's not time information in the table
        """
        if weighting not in ['var', 'std']:
            raise ValueError(f"fit_velocities: Weighting must either be 'var' or 'std', not {weighting}!")
        
        if ('t' not in self.colnames) and ('list_times' not in self.meta):
            raise KeyError("fit_velocities: Failed to time values. No 't' column in table, no 'list_times' in meta.")

        N_stars = len(self)

        if verbose:
            start_time = time.time()
            msg = 'Starting startable.fit_velocities for {0:d} stars with n={1:d} bootstrap'
            print(msg.format(N_stars, bootstrap))

        col_list_float = ['x0','vx','y0','vy','x0e','vxe','y0e','vye','t0']
        col_list_int = ['n_vfit']
        col_list = col_list_float+col_list_int
        # Clean/remove up old arrays.
<<<<<<< HEAD
        if 'x0' in self.colnames: self.remove_column('x0')
        if 'vx' in self.colnames: self.remove_column('vx')
        if 'y0' in self.colnames: self.remove_column('y0')
        if 'vy' in self.colnames: self.remove_column('vy')
        if 'x0e' in self.colnames: self.remove_column('x0e')
        if 'vxe' in self.colnames: self.remove_column('vxe')
        if 'y0e' in self.colnames: self.remove_column('y0e')
        if 'vye' in self.colnames: self.remove_column('vye')
        if 'chi2_vx' in self.colnames: self.remove_column('chi2_vx')
        if 'chi2_vy' in self.colnames: self.remove_column('chi2_vy')
        if 't0' in self.colnames: self.remove_column('t0')
        if 'n_vfit' in self.colnames: self.remove_column('n_vfit')
        
        # Define output arrays for the best-fit parameters.
        self.add_column(Column(data = np.zeros(N_stars, dtype=float), name = 'x0'))
        self.add_column(Column(data = np.zeros(N_stars, dtype=float), name = 'vx'))
        self.add_column(Column(data = np.zeros(N_stars, dtype=float), name = 'y0'))
        self.add_column(Column(data = np.zeros(N_stars, dtype=float), name = 'vy'))
        
        self.add_column(Column(data = np.zeros(N_stars, dtype=float), name = 'x0e'))
        self.add_column(Column(data = np.zeros(N_stars, dtype=float), name = 'vxe'))
        self.add_column(Column(data = np.zeros(N_stars, dtype=float), name = 'y0e'))
        self.add_column(Column(data = np.zeros(N_stars, dtype=float), name = 'vye'))
        
        self.add_column(Column(data = np.zeros(N_stars, dtype=float), name = 'chi2_vx'))
        self.add_column(Column(data = np.zeros(N_stars, dtype=float), name = 'chi2_vy'))
        
        self.add_column(Column(data = np.zeros(N_stars, dtype=float), name = 't0'))
        self.add_column(Column(data = np.zeros(N_stars, dtype=int), name = 'n_vfit'))
=======
        for col in col_list:
            if col in self.colnames: self.remove_column(col)
        
        # Define output arrays for the best-fit parameters.
        for col in col_list_float:
            self.add_column(Column(data = np.zeros(N_stars, dtype=float), name = col))
        for col in col_list_int:
            self.add_column(Column(data = np.zeros(N_stars, dtype=int), name = col))
>>>>>>> 1c3c7a6f

        self.meta['n_vfit_bootstrap'] = bootstrap

        # (FIXME: Do we need to catch the case where there's a single *unmasked* epoch?)
        # Catch the case when there is only a single epoch. Just return 0 velocity
        # and the same input position for the x0/y0.
        if self['x'].shape[1] == 1:
            self['x0'] = self['x'][:,0]
            self['y0'] = self['y'][:,0]

            if 't' in self.colnames:
                self['t0'] = self['t'][:, 0]
            else:
                self['t0'] = self.meta['list_times'][0]

            if 'xe' in self.colnames:
                self['x0e'] = self['xe'][:,0]
                self['y0e'] = self['ye'][:,0]

            self['n_vfit'] = 1

            return

        # STARS LOOP through the stars and work on them 1 at a time.
        # This is slow; but robust.
        if show_progress:
            for ss in tqdm(range(N_stars)):
                self.fit_velocity_for_star(ss, weighting=weighting, use_scipy=use_scipy, absolute_sigma=absolute_sigma, bootstrap=bootstrap, fixed_t0=fixed_t0,
                                    mask_val=mask_val, mask_lists=mask_lists)
        else:
            for ss in range(N_stars):
                self.fit_velocity_for_star(ss, weighting=weighting, use_scipy=use_scipy, absolute_sigma=absolute_sigma, bootstrap=bootstrap, fixed_t0=fixed_t0,
                                        mask_val=mask_val, mask_lists=mask_lists, )
        if verbose:
            stop_time = time.time()
            print('startable.fit_velocities runtime = {0:.0f} s for {1:d} stars'.format(stop_time - start_time, N_stars))
        
        return

    def fit_velocity_for_star(self, ss, weighting='var', use_scipy=True, absolute_sigma=True, bootstrap=False, fixed_t0=False,
                              mask_val=None, mask_lists=False):

        # Make a mask of invalid (NaN) values and a user-specified invalid value.
        x = np.ma.masked_invalid(self['x'][ss, :].data)
        y = np.ma.masked_invalid(self['y'][ss, :].data)
        if mask_val:
            x = np.ma.masked_values(x, mask_val)
            y = np.ma.masked_values(y, mask_val)
            # If no mask, convert x.mask to list
            if not np.ma.is_masked(x):
                x.mask = np.zeros_like(x.data, dtype=bool)
            if not np.ma.is_masked(y):
                y.mask = np.zeros_like(y.data, dtype=bool)
                
        
        if mask_lists is not False:
            # Remove a list
            if isinstance(mask_lists, list):
                if all(isinstance(item, int) for item in mask_lists):
                    x.mask[mask_lists] = True
                    y.mask[mask_lists] = True
                
            # Throw a warning if mask_lists is not a list
            if not isinstance(mask_lists, list):
                raise RuntimeError('mask_lists needs to be a list.')

        if 'xe' in self.colnames:
            # Make a mask of invalid (NaN) values and a user-specified invalid value.
            xe = np.ma.masked_invalid(self['xe'][ss, :].data)
            ye = np.ma.masked_invalid(self['ye'][ss, :].data)

            # Catch the case where we have positions but no errors for
            # some of the entries... we need to "fill in" reasonable
            # weights for these... just use the average weights over
            # all the other epochs.
            pos_no_err = np.where((np.isfinite(x) & np.isfinite(y)) &
                                  (np.isfinite(xe) == False) & (np.isfinite(ye) == False))[0]
            pos_with_err = np.where((np.isfinite(x) & np.isfinite(y)) &
                                  (np.isfinite(xe) & np.isfinite(ye)))[0]

            if len(pos_with_err) > 0:
                xe[pos_no_err] = xe[pos_with_err].mean()
                ye[pos_no_err] = ye[pos_with_err].mean()
            else:
                xe[pos_no_err] = 1.0
                ye[pos_no_err] = 1.0
        else:
            N_epochs = len(x)
            xe = np.ones(N_epochs, dtype=float)
            ye = np.ones(N_epochs, dtype=float)
            xe = np.ma.masked_invalid(xe)
            ye = np.ma.masked_invalid(xe)

        if mask_val:
            xe = np.ma.masked_values(xe, mask_val)
            ye = np.ma.masked_values(ye, mask_val)
            # If no mask, convert xe.mask to list
            if not np.ma.is_masked(xe):
                xe.mask = np.zeros_like(xe.data, dtype=bool)
            if not np.ma.is_masked(ye):
                ye.mask = np.zeros_like(ye.data, dtype=bool)
            
        if mask_lists is not False:
            # Remove a list
            if isinstance(mask_lists, list):
                if all(isinstance(item, int) for item in mask_lists):
                    xe.mask[mask_lists] = True
                    ye.mask[mask_lists] = True
                    
            # Throw a warning if mask_lists is not a list
            if not isinstance(mask_lists, list):
                raise RuntimeError('mask_lists needs to be a list.')    

        # Make a mask of invalid (NaN) values and a user-specified invalid value.
        if 't' in self.colnames:
            t = np.ma.masked_invalid(self['t'][ss, :].data)
        else:
            t = np.ma.masked_invalid(self.meta['list_times'])

        if mask_val:
            t = np.ma.masked_values(t, mask_val)
            if not np.ma.is_masked(t):
                t.mask = np.zeros_like(t.data, dtype=bool)
            
        if mask_lists is not False:
            # Remove a list
            if isinstance(mask_lists, list):
                if all(isinstance(item, int) for item in mask_lists):
                    t.mask[mask_lists] = True
                    
            # Throw a warning if mask_lists is not a list
            if not isinstance(mask_lists, list):
                raise RuntimeError('mask_lists needs to be a list.')    
        
        # For inconsistent masks, mask the star if any of the values are masked.
        new_mask = np.logical_or.reduce((t.mask, x.mask, y.mask, xe.mask, ye.mask))
        # Figure out where we have detections (as indicated by error columns)
        good = np.where((xe != 0) & (ye != 0) &
                        np.isfinite(xe) & np.isfinite(ye) &
                        np.isfinite(x) & np.isfinite(y) & ~new_mask)[0]

        N_good = len(good)

        # Catch the case where there is NO good data. 
        if N_good == 0:
            return

        # Everything below has N_good >= 1
        x = x[good]
        y = y[good]
        t = t[good]
        xe = xe[good]
        ye = ye[good]
<<<<<<< HEAD

        # slope, intercept
        p0x = np.array([0., x.mean()])
        p0y = np.array([0., y.mean()])
=======
>>>>>>> 1c3c7a6f
        
        # Unless t0 is fixed, calculate the t0 for the stars.
        if fixed_t0 is False:
            t_weight = 1.0 / np.hypot(xe, ye)
            t0 = np.average(t, weights=t_weight)
        elif fixed_t0 is True:
            t0 = self.t0
        else:
            t0 = fixed_t0[ss]
        dt = t - t0
        self['t0'][ss] = t0
        self['n_vfit'][ss] = N_good
<<<<<<< HEAD

        # Catch the case where all the times are identical
        if (dt == dt[0]).all():
            if weighting == 'var':
                wgt_x = (1.0/xe)**2
                wgt_y = (1.0/ye)**2
            elif weighting == 'std':
                wgt_x = 1./np.abs(xe)
                wgt_y = 1./np.abs(ye)

            self['x0'][ss] = np.average(x, weights=wgt_x)
            self['y0'][ss] = np.average(y, weights=wgt_y)
            self['x0e'][ss] = np.sqrt(np.average((x - self['x0'][ss])**2, weights=wgt_x))
            self['y0e'][ss] = np.sqrt(np.average((y - self['y0'][ss])**2, weights=wgt_x))
            
=======
        
        # Decide which motion_model to fit.
        motion_model_assigned = self['motion_model'][ss]
        if motion_model_assigned=='fixed' or N_good==1 or (dt == dt[0]).all():
            # Either 'fixed' is selected, or is required because
            # of no time-domain data
            motion_model_use = 'fixed'
        elif motion_model_assigned=='linear' and N_good>1:
            # If 'linear' is selected and enough data exists
            # to model linear motion
            motion_model_use = 'linear'
        self['motion_model'][ss] = motion_model_use

        if motion_model_use=='fixed':
            mod = motion_model.Fixed(x[0],y[0],t[0])
            params,param_errs = mod.fit_motion_model(dt, x, y, xe, ye)
            self['x0'][ss] = params[0]
            self['y0'][ss] = params[1]
            self['x0e'][ss] = param_errs[0]
            self['y0e'][ss] = param_errs[1]
>>>>>>> 1c3c7a6f
            self['vx'][ss] = 0.0
            self['vy'][ss] = 0.0
            self['vxe'][ss] = 0.0
            self['vye'][ss] = 0.0

<<<<<<< HEAD
            return

        # Catch the case where we have enough measurements to actually
        # fit a velocity!
        if N_good > 2:
            if weighting == 'var':
                sigma_x = xe
                sigma_y = ye
            elif weighting == 'std':
                sigma_x = np.abs(xe)**0.5
                sigma_y = np.abs(ye)**0.5
            
            if use_scipy:
                vx_opt, vx_cov = curve_fit(linear, dt, x, p0=p0x, sigma=sigma_x, absolute_sigma=absolute_sigma)
                vy_opt, vy_cov = curve_fit(linear, dt, y, p0=p0y, sigma=sigma_y, absolute_sigma=absolute_sigma)
                vx = vx_opt[0]
                x0 = vx_opt[1]
                vy = vy_opt[0]
                y0 = vy_opt[1]
                chi2_vx = calc_chi2(dt, x, sigma_x, *vx_opt)
                chi2_vy = calc_chi2(dt, y, sigma_y, *vy_opt)
            
            else:
                result_vx = linear_fit(dt, x, sigma_x, absolute_sigma=absolute_sigma)
                result_vy = linear_fit(dt, y, sigma_y, absolute_sigma=absolute_sigma)
                vx = result_vx['slope']
                x0 = result_vx['intercept']
                vy = result_vy['slope']
                y0 = result_vy['intercept']
                chi2_vx = result_vx['chi2']
                chi2_vy = result_vy['chi2']
            
            self['vx'][ss] = vx
            self['x0'][ss] = x0
            self['vy'][ss] = vy
            self['y0'][ss] = y0
            self['chi2_vx'][ss] = chi2_vx
            self['chi2_vy'][ss] = chi2_vy
            
            # Run the bootstrap
            if bootstrap > 0:
                edx = np.arange(N_good, dtype=int)

                vx_b = np.zeros(bootstrap, dtype=float)
                x0_b = np.zeros(bootstrap, dtype=float)
                vy_b = np.zeros(bootstrap, dtype=float)
                y0_b = np.zeros(bootstrap, dtype=float)
            
                for bb in range(bootstrap):
                    bdx = np.random.choice(edx, N_good)
                    if weighting == 'var':
                        sigma_x_b = xe[bdx]
                        sigma_y_b = ye[bdx]
                    elif weighting == 'std':
                        sigma_x_b = xe[bdx]**0.5
                        sigma_y_b = ye[bdx]**0.5
                    
                    if use_scipy:
                        vx_opt_b, vx_cov_b = curve_fit(linear, dt[bdx], x[bdx], p0=vx_opt, sigma=sigma_x_b,
                                                        absolute_sigma=absolute_sigma)
                        vy_opt_b, vy_cov_b = curve_fit(linear, dt[bdx], y[bdx], p0=vy_opt, sigma=sigma_y_b,
                                                        absolute_sigma=absolute_sigma)
                        vx_b[bb] = vx_opt_b[0]
                        x0_b[bb] = vx_opt_b[1]
                        vy_b[bb] = vy_opt_b[0]
                        y0_b[bb] = vy_opt_b[1]
                        
                    else:
                        result_vx_b = linear_fit(dt[bdx], x[bdx], sigma=sigma_x_b, absolute_sigma=absolute_sigma)
                        result_vy_b = linear_fit(dt[bdx], y[bdx], sigma=sigma_y_b, absolute_sigma=absolute_sigma)
                        vx_b[bb] = result_vx_b['slope']
                        x0_b[bb] = result_vx_b['intercept']
                        vy_b[bb] = result_vy_b['slope']
                        y0_b[bb] = result_vy_b['intercept']
                
                # Save the errors from the bootstrap
                self['vxe'][ss] = vx_b.std()
                self['x0e'][ss] = x0_b.std()
                self['vye'][ss] = vy_b.std()
                self['y0e'][ss] = y0_b.std()
                
            else:
                if use_scipy:
                    vxe, x0e = np.sqrt(vx_cov.diagonal())
                    vye, y0e = np.sqrt(vy_cov.diagonal())
                else:
                    vxe = result_vx['e_slope']
                    x0e = result_vx['e_intercept']
                    vye = result_vy['e_slope']
                    y0e = result_vy['e_intercept']
                    
                self['vxe'][ss] = vxe
                self['x0e'][ss] = x0e
                self['vye'][ss] = vye
                self['y0e'][ss] = y0e

        elif N_good == 2:
            # Not enough epochs to fit a velocity.            
            dx = np.diff(x)[0]
            dy = np.diff(y)[0]
            dt_diff = np.diff(dt)[0]
            
            if weighting == 'var':
                sigma_x = 1./xe**2
                sigma_y = 1./ye**2
            elif weighting == 'std':
                sigma_x = 1./np.abs(xe)
                sigma_y = 1./np.abs(ye)
            
            self['x0'][ss] = np.average(x, weights=sigma_x)
            self['y0'][ss] = np.average(y, weights=sigma_y)
            self['x0e'][ss] = np.abs(dx) / 2**0.5
            self['y0e'][ss] = np.abs(dy) / 2**0.5
            self['vx'][ss] = dx / dt_diff
            self['vy'][ss] = dy / dt_diff
            self['vxe'][ss] = 0.0
            self['vye'][ss] = 0.0
            self['chi2_vx'][ss] = calc_chi2(dt, x, sigma_x, self['vx'][ss], self['x0'][ss])
            self['chi2_vy'][ss] = calc_chi2(dt, y, sigma_y, self['vy'][ss], self['y0'][ss])
            
        else:
            # N_good == 1 case
            self['n_vfit'][ss] = 1
            self['x0'][ss] = x
            self['y0'][ss] = y
            
            if 'xe' in self.colnames:
                self['x0e'] = xe
                self['y0e'] = ye
=======
        elif motion_model_use=='linear':
            mod = motion_model.Linear(x[0], (x[-1]-x[0])/(t[-1]-t[0]),
                                      y[0], (y[-1]-y[0])/(t[-1]-t[0]),
                                      t[0])
            params,param_errs = mod.fit_motion_model(dt, x, y, xe, ye, bootstrap=bootstrap)
            self['x0'][ss] = params[0]
            self['vx'][ss] = params[1]
            self['y0'][ss] = params[2]
            self['vy'][ss] = params[3]
            self['x0e'][ss] = param_errs[0]
            self['vxe'][ss] = param_errs[1]
            self['y0e'][ss] = param_errs[2]
            self['vye'][ss] = param_errs[3]
>>>>>>> 1c3c7a6f

        return
    
    
    def fit_velocities_all_detected(self, weighting='var', use_scipy=False, absolute_sigma=False, epoch_cols='all', mask_val=None, art_star=False, return_result=False):
        """Fit velocities for stars detected in all epochs specified by epoch_cols. 
        Criterion: xe/ye error > 0 and finite, x/y not masked.

        Parameters
        ----------
        weighting : str, optional
            Variance weighting('var') or standard deviation weighting ('std'), by default 'var'
        use_scipy : bool, optional
            Use scipy.curve_fit or flystar.fit_velocity.fit_velocity, by default False
        absolute_sigma : bool, optional
            Absolute sigma or rescaled sigma, by default False
        epoch_cols : str or list of intergers, optional
            List of epoch column indices used for fitting velocity, by default 'all'
        mask_val : float, optional
            Values in x, y to be masked
        art_star : bool, optional
            Artificial star or observation star catalog. If artificial star, use 'det' column to select stars detected in all epochs, by default False
        return_result : bool, optional
            Return the velocity results or not, by default False
        
        Returns
        -------
        vel_result : astropy Table
            Astropy Table with velocity results
        """
        
        N_stars = len(self)
        
        if epoch_cols == 'all':
            epoch_cols = np.arange(np.shape(self['x'])[1])
            
        # Artificial Star
        if art_star:
            detected_in_all_epochs = np.all(self['det'][:, epoch_cols], axis=1)
        
        # Observation Star
        else:
            valid_xe = np.all(self['xe'][:, epoch_cols]!=0, axis=1) & np.all(np.isfinite(self['xe'][:, epoch_cols]), axis=1)
            valid_ye = np.all(self['ye'][:, epoch_cols]!=0, axis=1) & np.all(np.isfinite(self['ye'][:, epoch_cols]), axis=1)
            
            if mask_val:
                x = np.ma.masked_values(self['x'][:, epoch_cols], mask_val)
                y = np.ma.masked_values(self['y'][:, epoch_cols], mask_val)
                
                # If no mask, convert x.mask to list
                if not np.ma.is_masked(x):
                    x.mask = np.zeros_like(self['x'][:, epoch_cols].data, dtype=bool)
                if not np.ma.is_masked(y):
                    y.mask = np.zeros_like(self['y'][:, epoch_cols].data, dtype=bool)
                
                valid_x = ~np.any(x.mask, axis=1)
                valid_y = ~np.any(y.mask, axis=1)
                detected_in_all_epochs = np.logical_and.reduce((
                    valid_x, valid_y, valid_xe, valid_ye
                ))
            else:
                detected_in_all_epochs = np.logical_and(valid_xe, valid_ye)
        
        
        # Fit velocities        
        vel_result = fit_velocity(self[detected_in_all_epochs], weighting=weighting, use_scipy=use_scipy, absolute_sigma=absolute_sigma, epoch_cols=epoch_cols, art_star=art_star)
        vel_result = Table.from_pandas(vel_result)
        
        
        # Add n_vfit
        n_vfit = len(epoch_cols)
        vel_result['n_vfit'] = n_vfit
        
        # Clean/remove up old arrays.
        columns = [*vel_result.keys(), 'n_vfit']
        for column in columns:
            if column in self.colnames: self.remove_column(column)
        
        # Update self
        for column in columns:
            column_array = np.ma.zeros(N_stars)
            column_array[detected_in_all_epochs] = vel_result[column]
            column_array[~detected_in_all_epochs] = np.nan
            column_array.mask = ~detected_in_all_epochs
            self[column] = column_array
        
        if return_result:
            return vel_result
        else:
            return<|MERGE_RESOLUTION|>--- conflicted
+++ resolved
@@ -581,41 +581,10 @@
             msg = 'Starting startable.fit_velocities for {0:d} stars with n={1:d} bootstrap'
             print(msg.format(N_stars, bootstrap))
 
-        col_list_float = ['x0','vx','y0','vy','x0e','vxe','y0e','vye','t0']
+        col_list_float = ['x0','vx','y0','vy','x0e','vxe','y0e','vye','chi2_vx','chi2_vy','t0']
         col_list_int = ['n_vfit']
         col_list = col_list_float+col_list_int
         # Clean/remove up old arrays.
-<<<<<<< HEAD
-        if 'x0' in self.colnames: self.remove_column('x0')
-        if 'vx' in self.colnames: self.remove_column('vx')
-        if 'y0' in self.colnames: self.remove_column('y0')
-        if 'vy' in self.colnames: self.remove_column('vy')
-        if 'x0e' in self.colnames: self.remove_column('x0e')
-        if 'vxe' in self.colnames: self.remove_column('vxe')
-        if 'y0e' in self.colnames: self.remove_column('y0e')
-        if 'vye' in self.colnames: self.remove_column('vye')
-        if 'chi2_vx' in self.colnames: self.remove_column('chi2_vx')
-        if 'chi2_vy' in self.colnames: self.remove_column('chi2_vy')
-        if 't0' in self.colnames: self.remove_column('t0')
-        if 'n_vfit' in self.colnames: self.remove_column('n_vfit')
-        
-        # Define output arrays for the best-fit parameters.
-        self.add_column(Column(data = np.zeros(N_stars, dtype=float), name = 'x0'))
-        self.add_column(Column(data = np.zeros(N_stars, dtype=float), name = 'vx'))
-        self.add_column(Column(data = np.zeros(N_stars, dtype=float), name = 'y0'))
-        self.add_column(Column(data = np.zeros(N_stars, dtype=float), name = 'vy'))
-        
-        self.add_column(Column(data = np.zeros(N_stars, dtype=float), name = 'x0e'))
-        self.add_column(Column(data = np.zeros(N_stars, dtype=float), name = 'vxe'))
-        self.add_column(Column(data = np.zeros(N_stars, dtype=float), name = 'y0e'))
-        self.add_column(Column(data = np.zeros(N_stars, dtype=float), name = 'vye'))
-        
-        self.add_column(Column(data = np.zeros(N_stars, dtype=float), name = 'chi2_vx'))
-        self.add_column(Column(data = np.zeros(N_stars, dtype=float), name = 'chi2_vy'))
-        
-        self.add_column(Column(data = np.zeros(N_stars, dtype=float), name = 't0'))
-        self.add_column(Column(data = np.zeros(N_stars, dtype=int), name = 'n_vfit'))
-=======
         for col in col_list:
             if col in self.colnames: self.remove_column(col)
         
@@ -624,7 +593,6 @@
             self.add_column(Column(data = np.zeros(N_stars, dtype=float), name = col))
         for col in col_list_int:
             self.add_column(Column(data = np.zeros(N_stars, dtype=int), name = col))
->>>>>>> 1c3c7a6f
 
         self.meta['n_vfit_bootstrap'] = bootstrap
 
@@ -778,13 +746,6 @@
         t = t[good]
         xe = xe[good]
         ye = ye[good]
-<<<<<<< HEAD
-
-        # slope, intercept
-        p0x = np.array([0., x.mean()])
-        p0y = np.array([0., y.mean()])
-=======
->>>>>>> 1c3c7a6f
         
         # Unless t0 is fixed, calculate the t0 for the stars.
         if fixed_t0 is False:
@@ -797,23 +758,6 @@
         dt = t - t0
         self['t0'][ss] = t0
         self['n_vfit'][ss] = N_good
-<<<<<<< HEAD
-
-        # Catch the case where all the times are identical
-        if (dt == dt[0]).all():
-            if weighting == 'var':
-                wgt_x = (1.0/xe)**2
-                wgt_y = (1.0/ye)**2
-            elif weighting == 'std':
-                wgt_x = 1./np.abs(xe)
-                wgt_y = 1./np.abs(ye)
-
-            self['x0'][ss] = np.average(x, weights=wgt_x)
-            self['y0'][ss] = np.average(y, weights=wgt_y)
-            self['x0e'][ss] = np.sqrt(np.average((x - self['x0'][ss])**2, weights=wgt_x))
-            self['y0e'][ss] = np.sqrt(np.average((y - self['y0'][ss])**2, weights=wgt_x))
-            
-=======
         
         # Decide which motion_model to fit.
         motion_model_assigned = self['motion_model'][ss]
@@ -834,143 +778,12 @@
             self['y0'][ss] = params[1]
             self['x0e'][ss] = param_errs[0]
             self['y0e'][ss] = param_errs[1]
->>>>>>> 1c3c7a6f
             self['vx'][ss] = 0.0
             self['vy'][ss] = 0.0
             self['vxe'][ss] = 0.0
             self['vye'][ss] = 0.0
-
-<<<<<<< HEAD
             return
 
-        # Catch the case where we have enough measurements to actually
-        # fit a velocity!
-        if N_good > 2:
-            if weighting == 'var':
-                sigma_x = xe
-                sigma_y = ye
-            elif weighting == 'std':
-                sigma_x = np.abs(xe)**0.5
-                sigma_y = np.abs(ye)**0.5
-            
-            if use_scipy:
-                vx_opt, vx_cov = curve_fit(linear, dt, x, p0=p0x, sigma=sigma_x, absolute_sigma=absolute_sigma)
-                vy_opt, vy_cov = curve_fit(linear, dt, y, p0=p0y, sigma=sigma_y, absolute_sigma=absolute_sigma)
-                vx = vx_opt[0]
-                x0 = vx_opt[1]
-                vy = vy_opt[0]
-                y0 = vy_opt[1]
-                chi2_vx = calc_chi2(dt, x, sigma_x, *vx_opt)
-                chi2_vy = calc_chi2(dt, y, sigma_y, *vy_opt)
-            
-            else:
-                result_vx = linear_fit(dt, x, sigma_x, absolute_sigma=absolute_sigma)
-                result_vy = linear_fit(dt, y, sigma_y, absolute_sigma=absolute_sigma)
-                vx = result_vx['slope']
-                x0 = result_vx['intercept']
-                vy = result_vy['slope']
-                y0 = result_vy['intercept']
-                chi2_vx = result_vx['chi2']
-                chi2_vy = result_vy['chi2']
-            
-            self['vx'][ss] = vx
-            self['x0'][ss] = x0
-            self['vy'][ss] = vy
-            self['y0'][ss] = y0
-            self['chi2_vx'][ss] = chi2_vx
-            self['chi2_vy'][ss] = chi2_vy
-            
-            # Run the bootstrap
-            if bootstrap > 0:
-                edx = np.arange(N_good, dtype=int)
-
-                vx_b = np.zeros(bootstrap, dtype=float)
-                x0_b = np.zeros(bootstrap, dtype=float)
-                vy_b = np.zeros(bootstrap, dtype=float)
-                y0_b = np.zeros(bootstrap, dtype=float)
-            
-                for bb in range(bootstrap):
-                    bdx = np.random.choice(edx, N_good)
-                    if weighting == 'var':
-                        sigma_x_b = xe[bdx]
-                        sigma_y_b = ye[bdx]
-                    elif weighting == 'std':
-                        sigma_x_b = xe[bdx]**0.5
-                        sigma_y_b = ye[bdx]**0.5
-                    
-                    if use_scipy:
-                        vx_opt_b, vx_cov_b = curve_fit(linear, dt[bdx], x[bdx], p0=vx_opt, sigma=sigma_x_b,
-                                                        absolute_sigma=absolute_sigma)
-                        vy_opt_b, vy_cov_b = curve_fit(linear, dt[bdx], y[bdx], p0=vy_opt, sigma=sigma_y_b,
-                                                        absolute_sigma=absolute_sigma)
-                        vx_b[bb] = vx_opt_b[0]
-                        x0_b[bb] = vx_opt_b[1]
-                        vy_b[bb] = vy_opt_b[0]
-                        y0_b[bb] = vy_opt_b[1]
-                        
-                    else:
-                        result_vx_b = linear_fit(dt[bdx], x[bdx], sigma=sigma_x_b, absolute_sigma=absolute_sigma)
-                        result_vy_b = linear_fit(dt[bdx], y[bdx], sigma=sigma_y_b, absolute_sigma=absolute_sigma)
-                        vx_b[bb] = result_vx_b['slope']
-                        x0_b[bb] = result_vx_b['intercept']
-                        vy_b[bb] = result_vy_b['slope']
-                        y0_b[bb] = result_vy_b['intercept']
-                
-                # Save the errors from the bootstrap
-                self['vxe'][ss] = vx_b.std()
-                self['x0e'][ss] = x0_b.std()
-                self['vye'][ss] = vy_b.std()
-                self['y0e'][ss] = y0_b.std()
-                
-            else:
-                if use_scipy:
-                    vxe, x0e = np.sqrt(vx_cov.diagonal())
-                    vye, y0e = np.sqrt(vy_cov.diagonal())
-                else:
-                    vxe = result_vx['e_slope']
-                    x0e = result_vx['e_intercept']
-                    vye = result_vy['e_slope']
-                    y0e = result_vy['e_intercept']
-                    
-                self['vxe'][ss] = vxe
-                self['x0e'][ss] = x0e
-                self['vye'][ss] = vye
-                self['y0e'][ss] = y0e
-
-        elif N_good == 2:
-            # Not enough epochs to fit a velocity.            
-            dx = np.diff(x)[0]
-            dy = np.diff(y)[0]
-            dt_diff = np.diff(dt)[0]
-            
-            if weighting == 'var':
-                sigma_x = 1./xe**2
-                sigma_y = 1./ye**2
-            elif weighting == 'std':
-                sigma_x = 1./np.abs(xe)
-                sigma_y = 1./np.abs(ye)
-            
-            self['x0'][ss] = np.average(x, weights=sigma_x)
-            self['y0'][ss] = np.average(y, weights=sigma_y)
-            self['x0e'][ss] = np.abs(dx) / 2**0.5
-            self['y0e'][ss] = np.abs(dy) / 2**0.5
-            self['vx'][ss] = dx / dt_diff
-            self['vy'][ss] = dy / dt_diff
-            self['vxe'][ss] = 0.0
-            self['vye'][ss] = 0.0
-            self['chi2_vx'][ss] = calc_chi2(dt, x, sigma_x, self['vx'][ss], self['x0'][ss])
-            self['chi2_vy'][ss] = calc_chi2(dt, y, sigma_y, self['vy'][ss], self['y0'][ss])
-            
-        else:
-            # N_good == 1 case
-            self['n_vfit'][ss] = 1
-            self['x0'][ss] = x
-            self['y0'][ss] = y
-            
-            if 'xe' in self.colnames:
-                self['x0e'] = xe
-                self['y0e'] = ye
-=======
         elif motion_model_use=='linear':
             mod = motion_model.Linear(x[0], (x[-1]-x[0])/(t[-1]-t[0]),
                                       y[0], (y[-1]-y[0])/(t[-1]-t[0]),
@@ -984,8 +797,6 @@
             self['vxe'][ss] = param_errs[1]
             self['y0e'][ss] = param_errs[2]
             self['vye'][ss] = param_errs[3]
->>>>>>> 1c3c7a6f
-
         return
     
     
